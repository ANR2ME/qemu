--- conflicted
+++ resolved
@@ -4173,7 +4173,6 @@
     if ((insn & (1 << 23)) == 0) {
         /* Three register same length.  */
         op = ((insn >> 7) & 0x1e) | ((insn >> 4) & 1);
-<<<<<<< HEAD
         if (op == 24 || op == 25 || (q && ((rd | rn | rm) & 1))) {
             return 1;
         }
@@ -4187,20 +4186,16 @@
                     switch (op) {
                     case 1: /* VQADD */
                         if (u) {
-                            gen_helper_neon_qadd_u64(cpu_V0, cpu_env,
-                                                     cpu_V0, cpu_V1);
+                            gen_helper_neon_qadd_u64(cpu_V0, cpu_V0, cpu_V1);
                         } else {
-                            gen_helper_neon_qadd_s64(cpu_V0, cpu_env,
-                                                     cpu_V0, cpu_V1);
+                            gen_helper_neon_qadd_s64(cpu_V0, cpu_V0, cpu_V1);
                         }
                         break;
                     case 5: /* VQSUB */
                         if (u) {
-                            gen_helper_neon_qsub_u64(cpu_V0, cpu_env,
-                                                     cpu_V0, cpu_V1);
+                            gen_helper_neon_qsub_u64(cpu_V0, cpu_V0, cpu_V1);
                         } else {
-                            gen_helper_neon_qsub_s64(cpu_V0, cpu_env,
-                                                     cpu_V0, cpu_V1);
+                            gen_helper_neon_qsub_s64(cpu_V0, cpu_V0, cpu_V1);
                         }
                         break;
                     case 8: /* VSHL */
@@ -4212,11 +4207,9 @@
                         break;
                     case 9: /* VQSHL */
                         if (u) {
-                            gen_helper_neon_qshl_u64(cpu_V0, cpu_env,
-                                                     cpu_V1, cpu_V0);
+                            gen_helper_neon_qshl_u64(cpu_V0, cpu_V1, cpu_V0);
                         } else {
-                            gen_helper_neon_qshl_s64(cpu_V0, cpu_env,
-                                                     cpu_V1, cpu_V0);
+                            gen_helper_neon_qshl_s64(cpu_V0, cpu_V1, cpu_V0);
                         }
                         break;
                     case 10: /* VRSHL */
@@ -4228,11 +4221,9 @@
                         break;
                     case 11: /* VQRSHL */
                         if (u) {
-                            gen_helper_neon_qrshl_u64(cpu_V0, cpu_env,
-                                                      cpu_V1, cpu_V0);
+                            gen_helper_neon_qrshl_u64(cpu_V0, cpu_V1, cpu_V0);
                         } else {
-                            gen_helper_neon_qrshl_s64(cpu_V0, cpu_env,
-                                                      cpu_V1, cpu_V0);
+                            gen_helper_neon_qrshl_s64(cpu_V0, cpu_V1, cpu_V0);
                         }
                         break;
                     case 16:
@@ -4244,62 +4235,6 @@
                         break;
                     default:
                         abort();
-=======
-        if (size == 3 && (op == 1 || op == 5 || op == 8 || op == 9
-                          || op == 10 || op  == 11 || op == 16)) {
-            /* 64-bit element instructions.  */
-            for (pass = 0; pass < (q ? 2 : 1); pass++) {
-                neon_load_reg64(cpu_V0, rn + pass);
-                neon_load_reg64(cpu_V1, rm + pass);
-                switch (op) {
-                case 1: /* VQADD */
-                    if (u) {
-                        gen_helper_neon_qadd_u64(cpu_V0, cpu_V0, cpu_V1);
-                    } else {
-                        gen_helper_neon_qadd_s64(cpu_V0, cpu_V0, cpu_V1);
-                    }
-                    break;
-                case 5: /* VQSUB */
-                    if (u) {
-                        gen_helper_neon_qsub_u64(cpu_V0, cpu_V0, cpu_V1);
-                    } else {
-                        gen_helper_neon_qsub_s64(cpu_V0, cpu_V0, cpu_V1);
-                    }
-                    break;
-                case 8: /* VSHL */
-                    if (u) {
-                        gen_helper_neon_shl_u64(cpu_V0, cpu_V1, cpu_V0);
-                    } else {
-                        gen_helper_neon_shl_s64(cpu_V0, cpu_V1, cpu_V0);
-                    }
-                    break;
-                case 9: /* VQSHL */
-                    if (u) {
-                        gen_helper_neon_qshl_u64(cpu_V0, cpu_V1, cpu_V0);
-                    } else {
-                        gen_helper_neon_qshl_s64(cpu_V0, cpu_V1, cpu_V0);
-                    }
-                    break;
-                case 10: /* VRSHL */
-                    if (u) {
-                        gen_helper_neon_rshl_u64(cpu_V0, cpu_V1, cpu_V0);
-                    } else {
-                        gen_helper_neon_rshl_s64(cpu_V0, cpu_V1, cpu_V0);
-                    }
-                    break;
-                case 11: /* VQRSHL */
-                    if (u) {
-                        gen_helper_neon_qrshl_u64(cpu_V0, cpu_V1, cpu_V0);
-                    } else {
-                        gen_helper_neon_qrshl_s64(cpu_V0, cpu_V1, cpu_V0);
-                    }
-                    break;
-                case 16:
-                    if (u) {
-                        tcg_gen_sub_i64(CPU_V001);
-                    } else {
-                        tcg_gen_add_i64(CPU_V001);
->>>>>>> c8f930c0
                     }
                     neon_store_reg64(cpu_V0, rd + pass);
                 }
@@ -4394,34 +4329,12 @@
                 tmp = neon_load_reg(rn, pass);
                 tmp2 = neon_load_reg(rm, pass);
             }
-<<<<<<< HEAD
             switch (op) {
             case 0: /* VHADD */
                 GEN_NEON_INTEGER_OP(hadd);
-=======
-        } else {
-            /* Elementwise.  */
-            tmp = neon_load_reg(rn, pass);
-            tmp2 = neon_load_reg(rm, pass);
-        }
-        switch (op) {
-        case 0: /* VHADD */
-            GEN_NEON_INTEGER_OP(hadd);
-            break;
-        case 1: /* VQADD */
-            GEN_NEON_INTEGER_OP(qadd);
-            break;
-        case 2: /* VRHADD */
-            GEN_NEON_INTEGER_OP(rhadd);
-            break;
-        case 3: /* Logic ops.  */
-            switch ((u << 2) | size) {
-            case 0: /* VAND */
-                tcg_gen_and_i32(tmp, tmp, tmp2);
->>>>>>> c8f930c0
                 break;
             case 1: /* VQADD */
-                GEN_NEON_INTEGER_OP_ENV(qadd);
+                GEN_NEON_INTEGER_OP(qadd);
                 break;
             case 2: /* VRHADD */
                 GEN_NEON_INTEGER_OP(rhadd);
@@ -4464,7 +4377,7 @@
                 GEN_NEON_INTEGER_OP(hsub);
                 break;
             case 5: /* VQSUB */
-                GEN_NEON_INTEGER_OP_ENV(qsub);
+                GEN_NEON_INTEGER_OP(qsub);
                 break;
             case 6: /* VCGT */
                 GEN_NEON_INTEGER_OP(cgt);
@@ -4472,18 +4385,17 @@
             case 7: /* VCGE */
                 GEN_NEON_INTEGER_OP(cge);
                 break;
-<<<<<<< HEAD
             case 8: /* VSHL */
                 GEN_NEON_INTEGER_OP(shl);
                 break;
             case 9: /* VQSHL */
-                GEN_NEON_INTEGER_OP_ENV(qshl);
+                GEN_NEON_INTEGER_OP(qshl);
                 break;
             case 10: /* VRSHL */
                 GEN_NEON_INTEGER_OP(rshl);
                 break;
             case 11: /* VQRSHL */
-                GEN_NEON_INTEGER_OP_ENV(qrshl);
+                GEN_NEON_INTEGER_OP(qrshl);
                 break;
             case 12: /* VMAX */
                 GEN_NEON_INTEGER_OP(max);
@@ -4512,69 +4424,6 @@
                     case 2: tcg_gen_sub_i32(tmp, tmp, tmp2); break;
                     default: abort(); /* size == 3 is handled earlier */
                     }
-=======
-            }
-            break;
-        case 4: /* VHSUB */
-            GEN_NEON_INTEGER_OP(hsub);
-            break;
-        case 5: /* VQSUB */
-            GEN_NEON_INTEGER_OP(qsub);
-            break;
-        case 6: /* VCGT */
-            GEN_NEON_INTEGER_OP(cgt);
-            break;
-        case 7: /* VCGE */
-            GEN_NEON_INTEGER_OP(cge);
-            break;
-        case 8: /* VSHL */
-            GEN_NEON_INTEGER_OP(shl);
-            break;
-        case 9: /* VQSHL */
-            GEN_NEON_INTEGER_OP(qshl);
-            break;
-        case 10: /* VRSHL */
-            GEN_NEON_INTEGER_OP(rshl);
-            break;
-        case 11: /* VQRSHL */
-            GEN_NEON_INTEGER_OP(qrshl);
-            break;
-        case 12: /* VMAX */
-            GEN_NEON_INTEGER_OP(max);
-            break;
-        case 13: /* VMIN */
-            GEN_NEON_INTEGER_OP(min);
-            break;
-        case 14: /* VABD */
-            GEN_NEON_INTEGER_OP(abd);
-            break;
-        case 15: /* VABA */
-            GEN_NEON_INTEGER_OP(abd);
-            tcg_temp_free_i32(tmp2);
-            tmp2 = neon_load_reg(rd, pass);
-            gen_neon_add(size, tmp, tmp2);
-            break;
-        case 16:
-            if (!u) { /* VADD */
-                if (gen_neon_add(size, tmp, tmp2))
-                    return 1;
-            } else { /* VSUB */
-                switch (size) {
-                case 0: gen_helper_neon_sub_u8(tmp, tmp, tmp2); break;
-                case 1: gen_helper_neon_sub_u16(tmp, tmp, tmp2); break;
-                case 2: tcg_gen_sub_i32(tmp, tmp, tmp2); break;
-                default: return 1;
-                }
-            }
-            break;
-        case 17:
-            if (!u) { /* VTST */
-                switch (size) {
-                case 0: gen_helper_neon_tst_u8(tmp, tmp, tmp2); break;
-                case 1: gen_helper_neon_tst_u16(tmp, tmp, tmp2); break;
-                case 2: gen_helper_neon_tst_u32(tmp, tmp, tmp2); break;
-                default: return 1;
->>>>>>> c8f930c0
                 }
                 break;
             case 17:
@@ -4601,7 +4450,6 @@
                 case 2: tcg_gen_mul_i32(tmp, tmp, tmp2); break;
                 default: abort(); /* size == 3 is handled earlier */
                 }
-<<<<<<< HEAD
                 tcg_temp_free_i32(tmp2);
                 tmp2 = neon_load_reg(rd, pass);
                 if (u) { /* VMLS */
@@ -4631,56 +4479,24 @@
             case 22: /* Multiply high.  */
                 if (!u) { /* VQDMULH */
                     switch (size) {
-                    case 1:
-                        gen_helper_neon_qdmulh_s16(tmp, cpu_env, tmp, tmp2);
-                        break;
-                    case 2:
-                        gen_helper_neon_qdmulh_s32(tmp, cpu_env, tmp, tmp2);
-                        break;
-                    default:
-                        abort(); /* size == 0,3 is handled earlier */
+                    case 1: gen_helper_neon_qdmulh_s16(tmp, tmp, tmp2); break;
+                    case 2: gen_helper_neon_qdmulh_s32(tmp, tmp, tmp2); break;
+                    default: abort(); /* size == 0,3 is handled earlier */
                     }
                 } else { /* VQRDHMUL */
                     switch (size) {
-                    case 1:
-                        gen_helper_neon_qrdmulh_s16(tmp, cpu_env, tmp, tmp2);
-                        break;
-                    case 2:
-                        gen_helper_neon_qrdmulh_s32(tmp, cpu_env, tmp, tmp2);
-                        break;
-                    default:
-                        abort(); /* size == 0,3 is handled earlier */
+                    case 1: gen_helper_neon_qrdmulh_s16(tmp, tmp, tmp2); break;
+                    case 2: gen_helper_neon_qrdmulh_s32(tmp, tmp, tmp2); break;
+                    default: abort(); /* size == 0,3 is handled earlier */
                     }
-=======
-            }
-            break;
-        case 20: /* VPMAX */
-            GEN_NEON_INTEGER_OP(pmax);
-            break;
-        case 21: /* VPMIN */
-            GEN_NEON_INTEGER_OP(pmin);
-            break;
-        case 22: /* Hultiply high.  */
-            if (!u) { /* VQDMULH */
-                switch (size) {
-                case 1: gen_helper_neon_qdmulh_s16(tmp, tmp, tmp2); break;
-                case 2: gen_helper_neon_qdmulh_s32(tmp, tmp, tmp2); break;
-                default: return 1;
->>>>>>> c8f930c0
                 }
                 break;
             case 23: /* VPADD */
                 switch (size) {
-<<<<<<< HEAD
                 case 0: gen_helper_neon_padd_u8(tmp, tmp, tmp2); break;
                 case 1: gen_helper_neon_padd_u16(tmp, tmp, tmp2); break;
                 case 2: tcg_gen_add_i32(tmp, tmp, tmp2); break;
                 default: abort(); /* size == 3 is handled earlier */
-=======
-                case 1: gen_helper_neon_qrdmulh_s16(tmp, tmp, tmp2); break;
-                case 2: gen_helper_neon_qrdmulh_s32(tmp, tmp, tmp2); break;
-                default: return 1;
->>>>>>> c8f930c0
                 }
                 break;
             case 26: /* Floating point arithmetic.  */
@@ -4828,11 +4644,9 @@
                         case 0:  /* VSHR */
                         case 1:  /* VSRA */
                             if (u) {
-                                gen_helper_neon_shl_u64(cpu_V0, cpu_V0,
-                                                        cpu_V1);
+                                gen_helper_neon_shl_u64(cpu_V0, cpu_V0, cpu_V1);
                             } else {
-                                gen_helper_neon_shl_s64(cpu_V0, cpu_V0,
-                                                        cpu_V1);
+                                gen_helper_neon_shl_s64(cpu_V0, cpu_V0, cpu_V1);
                             }
                             break;
                         case 2: /* VRSHR */
@@ -5410,32 +5224,18 @@
                         tmp = neon_load_scratch(0);
                         tmp2 = neon_load_reg(rn, pass);
                         if (op == 12) {
+                            /* TODO size == 0 should UNDEF */
                             if (size == 1) {
-<<<<<<< HEAD
-                                gen_helper_neon_qdmulh_s16(tmp, cpu_env, tmp,
-                                                           tmp2);
-                            } else { /* TODO: what happens when size == 0? */
-                                gen_helper_neon_qdmulh_s32(tmp, cpu_env, tmp,
-                                                           tmp2);
-                            }
-                        } else if (op == 13) {
-                            if (size == 1) {
-                                gen_helper_neon_qrdmulh_s16(tmp, cpu_env, tmp,
-                                                            tmp2);
-                            } else { /* TODO: what happens when size == 0? */
-                                gen_helper_neon_qrdmulh_s32(tmp, cpu_env, tmp,
-                                                            tmp2);
-=======
                                 gen_helper_neon_qdmulh_s16(tmp, tmp, tmp2);
                             } else {
                                 gen_helper_neon_qdmulh_s32(tmp, tmp, tmp2);
                             }
                         } else if (op == 13) {
+                            /* TODO size == 0 should UNDEF */
                             if (size == 1) {
                                 gen_helper_neon_qrdmulh_s16(tmp, tmp, tmp2);
                             } else {
                                 gen_helper_neon_qrdmulh_s32(tmp, tmp, tmp2);
->>>>>>> c8f930c0
                             }
                         } else if (op & 1) {
                             gen_helper_neon_mul_f32(tmp, tmp, tmp2);
@@ -5819,32 +5619,18 @@
                             break;
                         case 14: /* VQABS */
                             switch (size) {
-<<<<<<< HEAD
-                            case 0: gen_helper_neon_qabs_s8(tmp, cpu_env, tmp); break;
-                            case 1: gen_helper_neon_qabs_s16(tmp, cpu_env, tmp); break;
-                            case 2: gen_helper_neon_qabs_s32(tmp, cpu_env, tmp); break;
-                            default: tcg_temp_free_i32(tmp); return 1;
-=======
                             case 0: gen_helper_neon_qabs_s8(tmp, tmp); break;
                             case 1: gen_helper_neon_qabs_s16(tmp, tmp); break;
                             case 2: gen_helper_neon_qabs_s32(tmp, tmp); break;
-                            default: return 1;
->>>>>>> c8f930c0
+                            default: tcg_temp_free_i32(tmp); return 1;
                             }
                             break;
                         case 15: /* VQNEG */
                             switch (size) {
-<<<<<<< HEAD
-                            case 0: gen_helper_neon_qneg_s8(tmp, cpu_env, tmp); break;
-                            case 1: gen_helper_neon_qneg_s16(tmp, cpu_env, tmp); break;
-                            case 2: gen_helper_neon_qneg_s32(tmp, cpu_env, tmp); break;
-                            default: tcg_temp_free_i32(tmp); return 1;
-=======
                             case 0: gen_helper_neon_qneg_s8(tmp, tmp); break;
                             case 1: gen_helper_neon_qneg_s16(tmp, tmp); break;
                             case 2: gen_helper_neon_qneg_s32(tmp, tmp); break;
-                            default: return 1;
->>>>>>> c8f930c0
+                            default: tcg_temp_free_i32(tmp); return 1;
                             }
                             break;
                         case 16: case 19: /* VCGT #0, VCLE #0 */
