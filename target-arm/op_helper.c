/*
 *  ARM helper routines
 *
 *  Copyright (c) 2005-2007 CodeSourcery, LLC
 *
 * This library is free software; you can redistribute it and/or
 * modify it under the terms of the GNU Lesser General Public
 * License as published by the Free Software Foundation; either
 * version 2 of the License, or (at your option) any later version.
 *
 * This library is distributed in the hope that it will be useful,
 * but WITHOUT ANY WARRANTY; without even the implied warranty of
 * MERCHANTABILITY or FITNESS FOR A PARTICULAR PURPOSE.  See the GNU
 * Lesser General Public License for more details.
 *
 * You should have received a copy of the GNU Lesser General Public
 * License along with this library; if not, see <http://www.gnu.org/licenses/>.
 */
#include "exec.h"
#include "helpers.h"

#define SIGNBIT (uint32_t)0x80000000
#define SIGNBIT64 ((uint64_t)1 << 63)

void raise_exception(int tt)
{
    env->exception_index = tt;
    cpu_loop_exit();
}

uint32_t HELPER(neon_tbl)(uint32_t ireg, uint32_t def,
                          uint32_t rn, uint32_t maxindex)
{
    uint32_t val;
    uint32_t tmp;
    int index;
    int shift;
    uint64_t *table;
    table = (uint64_t *)&env->vfp.regs[rn];
    val = 0;
    for (shift = 0; shift < 32; shift += 8) {
        index = (ireg >> shift) & 0xff;
        if (index < maxindex) {
            tmp = (table[index >> 3] >> ((index & 7) << 3)) & 0xff;
            val |= tmp << shift;
        } else {
            val |= def & (0xff << shift);
        }
    }
    return val;
}

#if !defined(CONFIG_USER_ONLY)

#define MMUSUFFIX _mmu

#define SHIFT 0
#include "softmmu_template.h"

#define SHIFT 1
#include "softmmu_template.h"

#define SHIFT 2
#include "softmmu_template.h"

#define SHIFT 3
#include "softmmu_template.h"

/* try to fill the TLB and return an exception if error. If retaddr is
   NULL, it means that the function was called in C code (i.e. not
   from generated code or from helper.c) */
/* XXX: fix it to restore all registers */
void tlb_fill (target_ulong addr, int is_write, int mmu_idx, void *retaddr)
{
    TranslationBlock *tb;
    CPUState *saved_env;
    unsigned long pc;
    int ret;

    /* XXX: hack to restore env in all cases, even if not called from
       generated code */
    saved_env = env;
    env = cpu_single_env;
    ret = cpu_arm_handle_mmu_fault(env, addr, is_write, mmu_idx, 1);
    if (unlikely(ret)) {
        if (retaddr) {
            /* now we have a real cpu fault */
            pc = (unsigned long)retaddr;
            tb = tb_find_pc(pc);
            if (tb) {
                /* the PC is inside the translated code. It means that we have
                   a virtual CPU fault */
                cpu_restore_state(tb, env, pc, NULL);
            }
        }
        raise_exception(env->exception_index);
    }
    env = saved_env;
}

void HELPER(set_cp)(CPUState *env, uint32_t insn, uint32_t val)
{
    int cp_num = (insn >> 8) & 0xf;
    int cp_info = (insn >> 5) & 7;
    int src = (insn >> 16) & 0xf;
    int operand = insn & 0xf;
    
    if (env->cp[cp_num].cp_write)
        env->cp[cp_num].cp_write(env->cp[cp_num].opaque,
                                 cp_info, src, operand, val, GETPC());
        }

uint32_t HELPER(get_cp)(CPUState *env, uint32_t insn)
{
    int cp_num = (insn >> 8) & 0xf;
    int cp_info = (insn >> 5) & 7;
    int dest = (insn >> 16) & 0xf;
    int operand = insn & 0xf;
    
    if (env->cp[cp_num].cp_read)
        return env->cp[cp_num].cp_read(env->cp[cp_num].opaque,
                                       cp_info, dest, operand, GETPC());
        return 0;
}

#else

void HELPER(set_cp)(CPUState *env, uint32_t insn, uint32_t val)
{
    int op1 = (insn >> 8) & 0xf;
    cpu_abort(env, "cp%i insn %08x\n", op1, insn);
    return;
}

uint32_t HELPER(get_cp)(CPUState *env, uint32_t insn)
{
    int op1 = (insn >> 8) & 0xf;
    cpu_abort(env, "cp%i insn %08x\n", op1, insn);
    return 0;
}

#endif

/* FIXME: Pass an axplicit pointer to QF to CPUState, and move saturating
   instructions into helper.c  */
uint32_t HELPER(add_setq)(uint32_t a, uint32_t b)
{
    uint32_t res = a + b;
    if (((res ^ a) & SIGNBIT) && !((a ^ b) & SIGNBIT))
        env->QF = 1;
    return res;
}

uint32_t HELPER(add_saturate)(uint32_t a, uint32_t b)
{
    uint32_t res = a + b;
    if (((res ^ a) & SIGNBIT) && !((a ^ b) & SIGNBIT)) {
        env->QF = 1;
        res = ~(((int32_t)a >> 31) ^ SIGNBIT);
    }
    return res;
}

uint32_t HELPER(sub_saturate)(uint32_t a, uint32_t b)
{
    uint32_t res = a - b;
    if (((res ^ a) & SIGNBIT) && ((a ^ b) & SIGNBIT)) {
        env->QF = 1;
        res = ~(((int32_t)a >> 31) ^ SIGNBIT);
    }
    return res;
}

uint32_t HELPER(double_saturate)(int32_t val)
{
    uint32_t res;
    if (val >= 0x40000000) {
        res = ~SIGNBIT;
        env->QF = 1;
    } else if (val <= (int32_t)0xc0000000) {
        res = SIGNBIT;
        env->QF = 1;
    } else {
        res = val << 1;
    }
    return res;
}

uint32_t HELPER(add_usaturate)(uint32_t a, uint32_t b)
{
    uint32_t res = a + b;
    if (res < a) {
        env->QF = 1;
        res = ~0;
    }
    return res;
}

uint32_t HELPER(sub_usaturate)(uint32_t a, uint32_t b)
{
    uint32_t res = a - b;
    if (res > a) {
        env->QF = 1;
        res = 0;
    }
    return res;
}

/* Signed saturation.  */
static inline uint32_t do_ssat(int32_t val, int shift)
{
    int32_t top;
    uint32_t mask;

    top = val >> shift;
    mask = (1u << shift) - 1;
    if (top > 0) {
        env->QF = 1;
        return mask;
    } else if (top < -1) {
        env->QF = 1;
        return ~mask;
    }
    return val;
}

/* Unsigned saturation.  */
static inline uint32_t do_usat(int32_t val, int shift)
{
    uint32_t max;

    max = (1u << shift) - 1;
    if (val < 0) {
        env->QF = 1;
        return 0;
    } else if (val > max) {
        env->QF = 1;
        return max;
    }
    return val;
}

/* Signed saturate.  */
uint32_t HELPER(ssat)(uint32_t x, uint32_t shift)
{
    return do_ssat(x, shift);
}

/* Dual halfword signed saturate.  */
uint32_t HELPER(ssat16)(uint32_t x, uint32_t shift)
{
    uint32_t res;

    res = (uint16_t)do_ssat((int16_t)x, shift);
    res |= do_ssat(((int32_t)x) >> 16, shift) << 16;
    return res;
}

/* Unsigned saturate.  */
uint32_t HELPER(usat)(uint32_t x, uint32_t shift)
{
    return do_usat(x, shift);
}

/* Dual halfword unsigned saturate.  */
uint32_t HELPER(usat16)(uint32_t x, uint32_t shift)
{
    uint32_t res;

    res = (uint16_t)do_usat((int16_t)x, shift);
    res |= do_usat(((int32_t)x) >> 16, shift) << 16;
    return res;
}

void HELPER(wfi)(void)
{
    env->exception_index = EXCP_HLT;
    env->halted = 1;
    cpu_loop_exit();
}

void HELPER(exception)(uint32_t excp)
{
    env->exception_index = excp;
    cpu_loop_exit();
}

uint32_t HELPER(cpsr_read)(void)
{
    return cpsr_read(env) & ~CPSR_EXEC;
}

void HELPER(cpsr_write)(uint32_t val, uint32_t mask)
{
    cpsr_write(env, val, mask);
}

/* Access to user mode registers from privileged modes.  */
uint32_t HELPER(get_user_reg)(uint32_t regno)
{
    uint32_t val;

    if (regno == 13) {
        val = env->banked_r13[0];
    } else if (regno == 14) {
        val = env->banked_r14[0];
    } else if (regno >= 8
               && (env->uncached_cpsr & 0x1f) == ARM_CPU_MODE_FIQ) {
        val = env->usr_regs[regno - 8];
    } else {
        val = env->regs[regno];
    }
    return val;
}

void HELPER(set_user_reg)(uint32_t regno, uint32_t val)
{
    if (regno == 13) {
        env->banked_r13[0] = val;
    } else if (regno == 14) {
        env->banked_r14[0] = val;
    } else if (regno >= 8
               && (env->uncached_cpsr & 0x1f) == ARM_CPU_MODE_FIQ) {
        env->usr_regs[regno - 8] = val;
    } else {
        env->regs[regno] = val;
    }
}

/* ??? Flag setting arithmetic is awkward because we need to do comparisons.
   The only way to do that in TCG is a conditional branch, which clobbers
   all our temporaries.  For now implement these as helper functions.  */

uint32_t HELPER (add_cc)(uint32_t a, uint32_t b)
{
    uint32_t result;
    result = a + b;
    env->NF = env->ZF = result;
    env->CF = result < a;
    env->VF = (a ^ b ^ -1) & (a ^ result);
    return result;
}

uint32_t HELPER(adc_cc)(uint32_t a, uint32_t b)
{
    uint32_t result;
    if (!env->CF) {
        result = a + b;
        env->CF = result < a;
    } else {
        result = a + b + 1;
        env->CF = result <= a;
    }
    env->VF = (a ^ b ^ -1) & (a ^ result);
    env->NF = env->ZF = result;
    return result;
}

uint32_t HELPER(sub_cc)(uint32_t a, uint32_t b)
{
    uint32_t result;
    result = a - b;
    env->NF = env->ZF = result;
    env->CF = a >= b;
    env->VF = (a ^ b) & (a ^ result);
    return result;
}

uint32_t HELPER(sbc_cc)(uint32_t a, uint32_t b)
{
    uint32_t result;
    if (!env->CF) {
        result = a - b - 1;
        env->CF = a > b;
    } else {
        result = a - b;
        env->CF = a >= b;
    }
    env->VF = (a ^ b) & (a ^ result);
    env->NF = env->ZF = result;
    return result;
}

/* Similarly for variable shift instructions.  */

uint32_t HELPER(shl)(uint32_t x, uint32_t i)
{
    int shift = i & 0xff;
    if (shift >= 32)
        return 0;
    return x << shift;
}

uint32_t HELPER(shr)(uint32_t x, uint32_t i)
{
    int shift = i & 0xff;
    if (shift >= 32)
        return 0;
    return (uint32_t)x >> shift;
}

uint32_t HELPER(sar)(uint32_t x, uint32_t i)
{
    int shift = i & 0xff;
    if (shift >= 32)
        shift = 31;
    return (int32_t)x >> shift;
}

uint32_t HELPER(shl_cc)(uint32_t x, uint32_t i)
{
    int shift = i & 0xff;
    if (shift >= 32) {
        if (shift == 32)
            env->CF = x & 1;
        else
            env->CF = 0;
        return 0;
    } else if (shift != 0) {
        env->CF = (x >> (32 - shift)) & 1;
        return x << shift;
    }
    return x;
}

uint32_t HELPER(shr_cc)(uint32_t x, uint32_t i)
{
    int shift = i & 0xff;
    if (shift >= 32) {
        if (shift == 32)
            env->CF = (x >> 31) & 1;
        else
            env->CF = 0;
        return 0;
    } else if (shift != 0) {
        env->CF = (x >> (shift - 1)) & 1;
        return x >> shift;
    }
    return x;
}

uint32_t HELPER(sar_cc)(uint32_t x, uint32_t i)
{
    int shift = i & 0xff;
    if (shift >= 32) {
        env->CF = (x >> 31) & 1;
        return (int32_t)x >> 31;
    } else if (shift != 0) {
        env->CF = (x >> (shift - 1)) & 1;
        return (int32_t)x >> shift;
    }
    return x;
}

uint32_t HELPER(ror_cc)(uint32_t x, uint32_t i)
{
    int shift1, shift;
    shift1 = i & 0xff;
    shift = shift1 & 0x1f;
    if (shift == 0) {
        if (shift1 != 0)
            env->CF = (x >> 31) & 1;
        return x;
    } else {
        env->CF = (x >> (shift - 1)) & 1;
        return ((uint32_t)x >> shift) | (x << (32 - shift));
    }
<<<<<<< HEAD
}

uint64_t HELPER(neon_add_saturate_s64)(uint64_t src1, uint64_t src2)
{
    uint64_t res;

    res = src1 + src2;
    if (((res ^ src1) & SIGNBIT64) && !((src1 ^ src2) & SIGNBIT64)) {
        env->QF = 1;
        res = ((int64_t)src1 >> 63) ^ ~SIGNBIT64;
    }
    return res;
}

uint64_t HELPER(neon_add_saturate_u64)(uint64_t src1, uint64_t src2)
{
    uint64_t res;

    res = src1 + src2;
    if (res < src1) {
        env->QF = 1;
        res = ~(uint64_t)0;
    }
    return res;
}

uint64_t HELPER(neon_sub_saturate_s64)(uint64_t src1, uint64_t src2)
{
    uint64_t res;

    res = src1 - src2;
    if (((res ^ src1) & SIGNBIT64) && ((src1 ^ src2) & SIGNBIT64)) {
        env->QF = 1;
        res = ((int64_t)src1 >> 63) ^ ~SIGNBIT64;
    }
    return res;
}

uint64_t HELPER(neon_sub_saturate_u64)(uint64_t src1, uint64_t src2)
{
    uint64_t res;

    if (src1 < src2) {
        env->QF = 1;
        res = 0;
    } else {
        res = src1 - src2;
    }
    return res;
}

void HELPER(neon_vldst_all)(CPUState *env, uint32_t insn)
{
#if defined(CONFIG_USER_ONLY)
#define LDB(addr) ldub(addr)
#define LDW(addr) lduw(addr)
#define LDL(addr) ldl(addr)
#define LDQ(addr) ldq(addr)
#define STB(addr, val) stb(addr, val)
#define STW(addr, val) stw(addr, val)
#define STL(addr, val) stl(addr, val)
#define STQ(addr, val) stq(addr, val)
#else
    int user = cpu_mmu_index(env);
#define LDB(addr) slow_ldb_mmu(addr, user, GETPC())
#define LDW(addr) slow_ldw_mmu(addr, user, GETPC())
#define LDL(addr) slow_ldl_mmu(addr, user, GETPC())
#define LDQ(addr) slow_ldq_mmu(addr, user, GETPC())
#define STB(addr, val) slow_stb_mmu(addr, val, user, GETPC())
#define STW(addr, val) slow_stw_mmu(addr, val, user, GETPC())
#define STL(addr, val) slow_stl_mmu(addr, val, user, GETPC())
#define STQ(addr, val) slow_stq_mmu(addr, val, user, GETPC())
#endif
    static const struct {
        int nregs;
        int interleave;
        int spacing;
    } neon_ls_element_type[11] = {
        {4, 4, 1},
        {4, 4, 2},
        {4, 1, 1},
        {4, 2, 1},
        {3, 3, 1},
        {3, 3, 2},
        {3, 1, 1},
        {1, 1, 1},
        {2, 2, 1},
        {2, 2, 2},
        {2, 1, 1}
    };
    
    const int op = (insn >> 8) & 0xf;
    const int size = (insn >> 6) & 3;
    int rd = ((insn >> 12) & 0x0f) | ((insn >> 18) & 0x10);
    const int rn = (insn >> 16) & 0xf;
    const int load = (insn & (1 << 21)) != 0;
    const int nregs = neon_ls_element_type[op].nregs;
    const int interleave = neon_ls_element_type[op].interleave;
    const int spacing = neon_ls_element_type[op].spacing;
    uint32_t addr = env->regs[rn];
    const int stride = (1 << size) * interleave;
    int i, reg;
    uint64_t tmp64;
    
    for (reg = 0; reg < nregs; reg++) {
        if (interleave > 2 || (interleave == 2 && nregs == 2)) {
            addr = env->regs[rn] + (1 << size) * reg;
        } else if (interleave == 2 && nregs == 4 && reg == 2) {
            addr = env->regs[rn] + (1 << size);
        }
        switch (size) {
            case 3:
                if (load) {
                    env->vfp.regs[rd] = make_float64(LDQ(addr));
                } else {
                    STQ(addr, float64_val(env->vfp.regs[rd]));
                }
                addr += stride;
                break;
            case 2:
                if (load) {
                    tmp64 = (uint32_t)LDL(addr);
                    addr += stride;
                    tmp64 |= (uint64_t)LDL(addr) << 32;
                    addr += stride;
                    env->vfp.regs[rd] = make_float64(tmp64);
                } else {
                    tmp64 = float64_val(env->vfp.regs[rd]);
                    STL(addr, tmp64);
                    addr += stride;
                    STL(addr, tmp64 >> 32);
                    addr += stride;
                }
                break;
            case 1:
                if (load) {
                    tmp64 = 0ull;
                    for (i = 0; i < 4; i++, addr += stride) {
                        tmp64 |= (uint64_t)LDW(addr) << (i * 16);
                    }
                    env->vfp.regs[rd] = make_float64(tmp64);
                } else {
                    tmp64 = float64_val(env->vfp.regs[rd]);
                    for (i = 0; i < 4; i++, addr += stride, tmp64 >>= 16) {
                        STW(addr, tmp64);
                    }
                }
                break;
            case 0:
                if (load) {
                    tmp64 = 0ull;
                    for (i = 0; i < 8; i++, addr += stride) {
                        tmp64 |= (uint64_t)LDB(addr) << (i * 8);
                    }
                    env->vfp.regs[rd] = make_float64(tmp64);
                } else {
                    tmp64 = float64_val(env->vfp.regs[rd]);
                    for (i = 0; i < 8; i++, addr += stride, tmp64 >>= 8) {
                        STB(addr, tmp64);
                    }
                }
                break;
        }
        rd += spacing;
    }
#undef LDB
#undef LDW
#undef LDL
#undef LDQ
#undef STB
#undef STW
#undef STL
#undef STQ
=======
>>>>>>> 6c5f738d
}<|MERGE_RESOLUTION|>--- conflicted
+++ resolved
@@ -465,56 +465,6 @@
         env->CF = (x >> (shift - 1)) & 1;
         return ((uint32_t)x >> shift) | (x << (32 - shift));
     }
-<<<<<<< HEAD
-}
-
-uint64_t HELPER(neon_add_saturate_s64)(uint64_t src1, uint64_t src2)
-{
-    uint64_t res;
-
-    res = src1 + src2;
-    if (((res ^ src1) & SIGNBIT64) && !((src1 ^ src2) & SIGNBIT64)) {
-        env->QF = 1;
-        res = ((int64_t)src1 >> 63) ^ ~SIGNBIT64;
-    }
-    return res;
-}
-
-uint64_t HELPER(neon_add_saturate_u64)(uint64_t src1, uint64_t src2)
-{
-    uint64_t res;
-
-    res = src1 + src2;
-    if (res < src1) {
-        env->QF = 1;
-        res = ~(uint64_t)0;
-    }
-    return res;
-}
-
-uint64_t HELPER(neon_sub_saturate_s64)(uint64_t src1, uint64_t src2)
-{
-    uint64_t res;
-
-    res = src1 - src2;
-    if (((res ^ src1) & SIGNBIT64) && ((src1 ^ src2) & SIGNBIT64)) {
-        env->QF = 1;
-        res = ((int64_t)src1 >> 63) ^ ~SIGNBIT64;
-    }
-    return res;
-}
-
-uint64_t HELPER(neon_sub_saturate_u64)(uint64_t src1, uint64_t src2)
-{
-    uint64_t res;
-
-    if (src1 < src2) {
-        env->QF = 1;
-        res = 0;
-    } else {
-        res = src1 - src2;
-    }
-    return res;
 }
 
 void HELPER(neon_vldst_all)(CPUState *env, uint32_t insn)
@@ -639,6 +589,4 @@
 #undef STW
 #undef STL
 #undef STQ
-=======
->>>>>>> 6c5f738d
 }