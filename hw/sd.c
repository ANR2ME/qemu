--- conflicted
+++ resolved
@@ -504,18 +504,8 @@
 {
     sd->readonly_cb = readonly;
     sd->inserted_cb = insert;
-<<<<<<< HEAD
-    if (sd->bdrv) {
-        qemu_set_irq(readonly, bdrv_is_read_only(sd->bdrv));
-        qemu_set_irq(insert, bdrv_is_inserted(sd->bdrv));
-    } else {
-        qemu_set_irq(readonly, 0);
-        qemu_set_irq(insert, 0);
-    }
-=======
     qemu_set_irq(readonly, sd->bdrv ? bdrv_is_read_only(sd->bdrv) : 0);
     qemu_set_irq(insert, sd->bdrv ? bdrv_is_inserted(sd->bdrv) : 0);
->>>>>>> cc015e9a
 }
 
 static void sd_erase(SDState *sd)
