/*
 * SD Memory Card emulation as defined in the "SD Memory Card Physical
 * layer specification, Version 1.10."
 *
 * Copyright (c) 2006 Andrzej Zaborowski  <balrog@zabor.org>
 * Copyright (c) 2007 CodeSourcery
 * Copyright (c) 2009 Nokia Corporation
 *
 * Redistribution and use in source and binary forms, with or without
 * modification, are permitted provided that the following conditions
 * are met:
 *
 * 1. Redistributions of source code must retain the above copyright
 *    notice, this list of conditions and the following disclaimer.
 * 2. Redistributions in binary form must reproduce the above copyright
 *    notice, this list of conditions and the following disclaimer in
 *    the documentation and/or other materials provided with the
 *    distribution.
 *
 * THIS SOFTWARE IS PROVIDED BY THE AUTHOR AND CONTRIBUTORS ``AS IS''
 * AND ANY EXPRESS OR IMPLIED WARRANTIES, INCLUDING, BUT NOT LIMITED TO,
 * THE IMPLIED WARRANTIES OF MERCHANTABILITY AND FITNESS FOR A
 * PARTICULAR PURPOSE ARE DISCLAIMED.  IN NO EVENT SHALL THE AUTHOR OR
 * CONTRIBUTORS BE LIABLE FOR ANY DIRECT, INDIRECT, INCIDENTAL, SPECIAL,
 * EXEMPLARY, OR CONSEQUENTIAL DAMAGES (INCLUDING, BUT NOT LIMITED TO,
 * PROCUREMENT OF SUBSTITUTE GOODS OR SERVICES; LOSS OF USE, DATA, OR
 * PROFITS; OR BUSINESS INTERRUPTION) HOWEVER CAUSED AND ON ANY THEORY
 * OF LIABILITY, WHETHER IN CONTRACT, STRICT LIABILITY, OR TORT
 * (INCLUDING NEGLIGENCE OR OTHERWISE) ARISING IN ANY WAY OUT OF THE USE
 * OF THIS SOFTWARE, EVEN IF ADVISED OF THE POSSIBILITY OF SUCH DAMAGE.
 */

#include "hw.h"
#include "block.h"
#include "sd.h"

//#define DEBUG_SD 1

#ifdef DEBUG_SD
#define DPRINTF(fmt, ...) \
do { fprintf(stderr, "SD: " fmt , ## __VA_ARGS__); } while (0)
#else
#define DPRINTF(fmt, ...) do {} while(0)
#endif

typedef enum {
    sd_r0 = 0,    /* no response */
    sd_r1,        /* normal response command */
    sd_r2_i,      /* CID register */
    sd_r2_s,      /* CSD register */
    sd_r3,        /* OCR register */
    sd_r6 = 6,    /* Published RCA response */
    sd_r7,        /* Operating voltage */
    sd_r1b = -1,
    sd_illegal = -2,
} sd_rsp_type_t;

struct SDState {
    enum {
        sd_inactive,
        sd_card_identification_mode,
        sd_data_transfer_mode,
    } mode;
    enum {
        sd_inactive_state = -1,
        sd_idle_state = 0,
        sd_ready_state,
        sd_identification_state,
        sd_standby_state,
        sd_transfer_state,
        sd_sendingdata_state,
        sd_receivingdata_state,
        sd_programming_state,
        sd_disconnect_state,
    } state;
    uint32_t ocr;
    uint8_t scr[8];
    uint8_t cid[16];
    uint8_t csd[16];
    uint8_t ext_csd[512];
    uint16_t rca;
    uint32_t card_status;
    uint8_t sd_status[64];
    uint32_t vhs;
    int wp_switch;
    int *wp_groups;
    uint64_t size;
    int blk_len;
    uint32_t erase_start;
    uint32_t erase_end;
    uint8_t pwd[16];
    int pwd_len;
    int function_group[6];

    int spi, mmc;
    int current_cmd;
    /* True if we will handle the next command as an ACMD. Note that this does
     * *not* track the APP_CMD status bit!
     */
    int expecting_acmd;
    int blk_written;
    uint64_t data_start;
    uint32_t data_offset;
    uint8_t data[512];
    qemu_irq readonly_cb;
    qemu_irq inserted_cb;
    BlockDriverState *bdrv;
    uint8_t *buf;

    int enable;
    int buswidth, highspeed;
};

static void sd_set_mode(SDState *sd)
{
    switch (sd->state) {
    case sd_inactive_state:
        sd->mode = sd_inactive;
        break;

    case sd_idle_state:
    case sd_ready_state:
    case sd_identification_state:
        sd->mode = sd_card_identification_mode;
        break;

    case sd_standby_state:
    case sd_transfer_state:
    case sd_sendingdata_state:
    case sd_receivingdata_state:
    case sd_programming_state:
    case sd_disconnect_state:
        sd->mode = sd_data_transfer_mode;
        break;
    }
}

static const sd_cmd_type_t sd_cmd_type[64] = {
    sd_bc,   sd_none, sd_bcr,  sd_bcr,  sd_none, sd_ac,   sd_none, sd_ac,
    sd_bcr,  sd_ac,   sd_ac,   sd_adtc, sd_ac,   sd_ac,   sd_none, sd_ac,
    sd_ac,   sd_adtc, sd_adtc, sd_none, sd_adtc, sd_none, sd_none, sd_adtc,
    sd_adtc, sd_adtc, sd_adtc, sd_adtc, sd_ac,   sd_ac,   sd_adtc, sd_none,
    sd_ac,   sd_ac,   sd_none, sd_none, sd_none, sd_none, sd_ac,   sd_none,
    sd_none, sd_none, sd_bc,   sd_none, sd_none, sd_none, sd_none, sd_none,
    sd_none, sd_none, sd_none, sd_none, sd_none, sd_none, sd_none, sd_ac,
    sd_adtc, sd_none, sd_none, sd_none, sd_none, sd_none, sd_none, sd_none,
};

static const sd_cmd_type_t sd_acmd_type[64] = {
    sd_none, sd_none, sd_none, sd_none, sd_none, sd_none, sd_ac,   sd_none,
    sd_none, sd_none, sd_none, sd_none, sd_none, sd_adtc, sd_none, sd_none,
    sd_none, sd_none, sd_none, sd_none, sd_none, sd_none, sd_adtc, sd_ac,
    sd_none, sd_none, sd_none, sd_none, sd_none, sd_none, sd_none, sd_none,
    sd_none, sd_none, sd_none, sd_none, sd_none, sd_none, sd_none, sd_none,
    sd_none, sd_bcr,  sd_ac,   sd_none, sd_none, sd_none, sd_none, sd_none,
    sd_none, sd_none, sd_none, sd_adtc, sd_none, sd_none, sd_none, sd_none,
    sd_none, sd_none, sd_none, sd_none, sd_none, sd_none, sd_none, sd_none,
};

static const int sd_cmd_class[64] = {
    0,  0,  0,  0,  0,  9, 10,  0,  0,  0,  0,  1,  0,  0,  0,  0,
    2,  2,  2,  2,  3,  3,  3,  3,  4,  4,  4,  4,  6,  6,  6,  6,
    5,  5, 10, 10, 10, 10,  5,  9,  9,  9,  7,  7,  7,  7,  7,  7,
    7,  7, 10,  7,  9,  9,  9,  8,  8, 10,  8,  8,  8,  8,  8,  8,
};

static uint8_t sd_crc7(void *message, size_t width)
{
    int i, bit;
    uint8_t shift_reg = 0x00;
    uint8_t *msg = (uint8_t *) message;

    for (i = 0; i < width; i ++, msg ++)
        for (bit = 7; bit >= 0; bit --) {
            shift_reg <<= 1;
            if ((shift_reg >> 7) ^ ((*msg >> bit) & 1))
                shift_reg ^= 0x89;
        }

    return shift_reg;
}

static uint16_t sd_crc16(void *message, size_t width)
{
    int i, bit;
    uint16_t shift_reg = 0x0000;
    uint16_t *msg = (uint16_t *) message;
    width <<= 1;

    for (i = 0; i < width; i ++, msg ++)
        for (bit = 15; bit >= 0; bit --) {
            shift_reg <<= 1;
            if ((shift_reg >> 15) ^ ((*msg >> bit) & 1))
                shift_reg ^= 0x1011;
        }

    return shift_reg;
}

static void sd_set_ocr(SDState *sd)
{
    /* All voltages OK, card power-up OK, Standard Capacity SD Memory Card */
    sd->ocr = 0x80ffff00;
}

static void sd_set_scr(SDState *sd)
{
    sd->scr[0] = 0x00; /* SCR v1.0, SD spec v1.0/1.01 */
    sd->scr[1] = 0x25; /* erase=0, SD security v1.01, 1bit/4bit bus width */
    sd->scr[2] = 0x00;
    sd->scr[3] = 0x00;
    sd->scr[4] = 0x00;
    sd->scr[5] = 0x00;
    sd->scr[6] = 0x00;
    sd->scr[7] = 0x00;
}

#define MID	0xaa
#define OID	"XY"
#define PNM	"QEMU!!"
#define PRV	0x01
#define MDT_YR	2006
#define MDT_MON	2

static void sd_set_cid(SDState *sd)
{
    sd->cid[0] = MID;		/* Fake card manufacturer ID (MID) */
    sd->cid[1] = OID[0];	/* OEM/Application ID (OID) */
    sd->cid[2] = OID[1];
    sd->cid[3] = PNM[0];	/* Fake product name (PNM) */
    sd->cid[4] = PNM[1];
    sd->cid[5] = PNM[2];
    sd->cid[6] = PNM[3];
    sd->cid[7] = PNM[4];
    if (sd->mmc) {
        sd->cid[8] = PNM[5];
    } else {
        sd->cid[8] = PRV;		/* Fake product revision (PRV) */
    }
    sd->cid[9] = 0xde;		/* Fake serial number (PSN) */
    sd->cid[10] = 0xad;
    sd->cid[11] = 0xbe;
    sd->cid[12] = 0xef;
    if (sd->mmc) {
        sd->cid[13] = 0x55;
        sd->cid[14] = ((MDT_MON) << 4) | (MDT_YR - 1997);
    } else {
        sd->cid[13] = 0x00 |	/* Manufacture date (MDT) */
            ((MDT_YR - 2000) / 10);
        sd->cid[14] = ((MDT_YR % 10) << 4) | MDT_MON;
    }
    sd->cid[15] = (sd_crc7(sd->cid, 15) << 1) | 1;
}

#define HWBLOCK_SHIFT	9			/* 512 bytes */
#define SECTOR_SHIFT	5			/* 16 kilobytes */
#define WPGROUP_SHIFT	7			/* 2 megs */
#define CMULT_SHIFT	9			/* 512 times HWBLOCK_SIZE */
#define WPGROUP_SIZE	(1 << (HWBLOCK_SHIFT + SECTOR_SHIFT + WPGROUP_SHIFT))

static const uint8_t sd_csd_rw_mask[16] = {
    0x00, 0x00, 0x00, 0x00, 0x00, 0x00, 0x00, 0x00,
    0x00, 0x00, 0x00, 0x00, 0x00, 0x00, 0xfc, 0xfe,
};

static void sd_set_csd(SDState *sd, uint64_t size)
{
    uint32_t csize = (size >> (CMULT_SHIFT + HWBLOCK_SHIFT)) - 1;
    uint32_t sectsize = (1 << (SECTOR_SHIFT + 1)) - 1;
    uint32_t wpsize = (1 << (WPGROUP_SHIFT + 1)) - 1;

    if (size <= 0x40000000) {	/* Standard Capacity SD */
        if (sd->mmc) {
            sd->csd[0] = 0x80 | /* CSD structure: v1.2 */
                         0x0c;  /* MMC v3.x */
        } else {
            sd->csd[0] = 0x00;  /* CSD structure: v0 */
        }
        sd->csd[1] = 0x26;	/* Data read access-time-1 */
        sd->csd[2] = 0x00;	/* Data read access-time-2 */
        sd->csd[3] = 0x5a;	/* Max. data transfer rate */
        sd->csd[4] = 0x5f;	/* Card Command Classes */
        sd->csd[5] = 0x50 |	/* Max. read data block length */
            HWBLOCK_SHIFT;
        sd->csd[6] = 0xe0 |	/* Partial block for read allowed */
            ((csize >> 10) & 0x03);
        sd->csd[7] = 0x00 |	/* Device size */
            ((csize >> 2) & 0xff);
        sd->csd[8] = 0x3f |	/* Max. read current */
            ((csize << 6) & 0xc0);
        sd->csd[9] = 0xfc |	/* Max. write current */
            ((CMULT_SHIFT - 2) >> 1);
        sd->csd[10] = 0x40 |	/* Erase sector size */
            (((CMULT_SHIFT - 2) << 7) & 0x80) | (sectsize >> 1);
        sd->csd[11] = 0x00 |	/* Write protect group size */
            ((sectsize << 7) & 0x80) | wpsize;
        sd->csd[12] = 0x90 |	/* Write speed factor */
            (HWBLOCK_SHIFT >> 2);
        sd->csd[13] = 0x20 |	/* Max. write data block length */
            ((HWBLOCK_SHIFT << 6) & 0xc0);
        sd->csd[14] = 0x00;	/* File format group */
        sd->csd[15] = (sd_crc7(sd->csd, 15) << 1) | 1;
    } else {			/* SDHC */
        if (sd->mmc) {
            sd->csd[0] = 0x90; /* CSD structure v1.2, MMC v4.0/4.1 */
        } else {
            sd->csd[0] = 0x40; /* CSD structure v1 */
        }
        sd->csd[1] = 0x0e;
        sd->csd[2] = 0x00;
        sd->csd[3] = 0x32;
        sd->csd[4] = 0x5b;
        sd->csd[5] = 0x59;
        if (sd->mmc) {
            sd->csd[6] = 0x03;
            sd->csd[7] = 0xff;
            sd->csd[8] = 0xff;
            sd->csd[9] = 0xff;
            sd->csd[10] = 0xff;
        } else {
            size /= 512 * 1024;
            size -= 1;
            sd->csd[6] = 0x00;
            sd->csd[7] = (size >> 16) & 0xff;
            sd->csd[8] = (size >> 8) & 0xff;
            sd->csd[9] = (size & 0xff);
            sd->csd[10] = 0x7f;
        }
        sd->csd[11] = 0x80;
        sd->csd[12] = 0x0a;
        sd->csd[13] = 0x40;
        sd->csd[14] = 0x00;
        sd->csd[15] = 0x00;
        sd->ocr |= 1 << 30;	/* High Capacity SD Memory Card */
        if (sd->mmc) {
            size /= 512;
            sd->buswidth = 1; /* 4bit mode */
            sd->highspeed = 0;
            memset(sd->ext_csd, 0, 512);
            sd->ext_csd[183] = sd->buswidth;
            sd->ext_csd[185] = sd->highspeed;
            sd->ext_csd[192] = 0x03; /* EXT_CSD v3 */
            sd->ext_csd[196] = 0x03; /* supports 26MHz and 52MHz */
            sd->ext_csd[212] = (size & 0xff);
            sd->ext_csd[213] = (size >> 8) & 0xff;
            sd->ext_csd[214] = (size >> 16) & 0xff;
            sd->ext_csd[215] = (size >> 24) & 0xff;
            sd->ext_csd[217] = 0x00; /* sleep/awake timeout */
        }
    }
}

static void sd_set_rca(SDState *sd)
{
    sd->rca += 0x4567;
}

/* Card status bits, split by clear condition:
 * A : According to the card current state
 * B : Always related to the previous command
 * C : Cleared by read
 */
#define CARD_STATUS_A	0x02004100
#define CARD_STATUS_B	0x00c01e00
#define CARD_STATUS_C	0xfd39a028

static void sd_set_cardstatus(SDState *sd)
{
    sd->card_status = 0x00000100;
}

static void sd_set_sdstatus(SDState *sd)
{
    memset(sd->sd_status, 0, 64);
}

static int sd_req_crc_validate(SDRequest *req)
{
    uint8_t buffer[5];
    buffer[0] = 0x40 | req->cmd;
    buffer[1] = (req->arg >> 24) & 0xff;
    buffer[2] = (req->arg >> 16) & 0xff;
    buffer[3] = (req->arg >> 8) & 0xff;
    buffer[4] = (req->arg >> 0) & 0xff;
    return 0;
    return sd_crc7(buffer, 5) != req->crc;	/* TODO */
}

static void sd_response_r1_make(SDState *sd, uint8_t *response)
{
    uint32_t status = sd->card_status;
    /* Clear the "clear on read" status bits */
    sd->card_status &= ~CARD_STATUS_C;

    response[0] = (status >> 24) & 0xff;
    response[1] = (status >> 16) & 0xff;
    response[2] = (status >> 8) & 0xff;
    response[3] = (status >> 0) & 0xff;
}

static void sd_response_r3_make(SDState *sd, uint8_t *response)
{
    response[0] = (sd->ocr >> 24) & 0xff;
    response[1] = (sd->ocr >> 16) & 0xff;
    response[2] = (sd->ocr >> 8) & 0xff;
    response[3] = (sd->ocr >> 0) & 0xff;
}

static void sd_response_r6_make(SDState *sd, uint8_t *response)
{
    uint16_t arg;
    uint16_t status;

    arg = sd->rca;
    status = ((sd->card_status >> 8) & 0xc000) |
             ((sd->card_status >> 6) & 0x2000) |
              (sd->card_status & 0x1fff);
    sd->card_status &= ~(CARD_STATUS_C & 0xc81fff);

    response[0] = (arg >> 8) & 0xff;
    response[1] = arg & 0xff;
    response[2] = (status >> 8) & 0xff;
    response[3] = status & 0xff;
}

static void sd_response_r7_make(SDState *sd, uint8_t *response)
{
    response[0] = (sd->vhs >> 24) & 0xff;
    response[1] = (sd->vhs >> 16) & 0xff;
    response[2] = (sd->vhs >>  8) & 0xff;
    response[3] = (sd->vhs >>  0) & 0xff;
}

void sd_reset(SDState *sd)
{
    uint64_t size;
    uint64_t sect;

    if (sd->bdrv) {
        bdrv_get_geometry(sd->bdrv, &sect);
    } else {
        sect = 0;
    }
    size = sect << 9;

    sect = (size >> (HWBLOCK_SHIFT + SECTOR_SHIFT + WPGROUP_SHIFT)) + 1;

    sd->state = sd_idle_state;
    sd->rca = 0x0000;
    sd_set_ocr(sd);
    sd_set_scr(sd);
    sd_set_cid(sd);
    sd_set_csd(sd, size);
    sd_set_cardstatus(sd);
    sd_set_sdstatus(sd);

    if (sd->wp_groups)
        g_free(sd->wp_groups);
    sd->wp_switch = sd->bdrv ? bdrv_is_read_only(sd->bdrv) : 0;
    sd->wp_groups = (int *) g_malloc0(sizeof(int) * sect);
    memset(sd->function_group, 0, sizeof(int) * 6);
    sd->erase_start = 0;
    sd->erase_end = 0;
    sd->size = size;
    sd->blk_len = 0x200;
    sd->pwd_len = 0;
    sd->expecting_acmd = 0;
}

static void sd_cardchange(void *opaque, bool load)
{
    SDState *sd = opaque;

    qemu_set_irq(sd->inserted_cb, bdrv_is_inserted(sd->bdrv));
    if (bdrv_is_inserted(sd->bdrv)) {
        sd_reset(sd);
        qemu_set_irq(sd->readonly_cb, sd->wp_switch);
    }
}

static const BlockDevOps sd_block_ops = {
    .change_media_cb = sd_cardchange,
};

/* We do not model the chip select pin, so allow the board to select
   whether card should be in SSI or MMC/SD mode.  It is also up to the
   board to ensure that ssi transfers only occur when the chip select
   is asserted.  */
SDState *sd_init(BlockDriverState *bs, int is_spi, int is_mmc)
{
    SDState *sd;

    sd = (SDState *) g_malloc0(sizeof(SDState));
    sd->buf = qemu_blockalign(bs, 512);
    sd->spi = is_spi;
    sd->mmc = is_mmc;
    sd->enable = 1;
    sd->bdrv = bs;
    sd_reset(sd);
    if (sd->bdrv) {
        bdrv_attach_dev_nofail(sd->bdrv, sd);
        bdrv_set_dev_ops(sd->bdrv, &sd_block_ops, sd);
    }
    return sd;
}

void sd_set_cb(SDState *sd, qemu_irq readonly, qemu_irq insert)
{
    sd->readonly_cb = readonly;
    sd->inserted_cb = insert;
    qemu_set_irq(readonly, sd->bdrv ? bdrv_is_read_only(sd->bdrv) : 0);
    qemu_set_irq(insert, sd->bdrv ? bdrv_is_inserted(sd->bdrv) : 0);
}

static void sd_erase(SDState *sd)
{
    int i, start, end;
    if (!sd->erase_start || !sd->erase_end) {
        sd->card_status |= ERASE_SEQ_ERROR;
        return;
    }

    start = sd->erase_start >>
            (HWBLOCK_SHIFT + SECTOR_SHIFT + WPGROUP_SHIFT);
    end = sd->erase_end >>
            (HWBLOCK_SHIFT + SECTOR_SHIFT + WPGROUP_SHIFT);
    sd->erase_start = 0;
    sd->erase_end = 0;
    sd->csd[14] |= 0x40;

    for (i = start; i <= end; i ++)
        if (sd->wp_groups[i])
            sd->card_status |= WP_ERASE_SKIP;
}

static uint32_t sd_wpbits(SDState *sd, uint64_t addr)
{
    uint32_t i, wpnum;
    uint32_t ret = 0;

    wpnum = addr >> (HWBLOCK_SHIFT + SECTOR_SHIFT + WPGROUP_SHIFT);

    for (i = 0; i < 32; i ++, wpnum ++, addr += WPGROUP_SIZE)
        if (addr < sd->size && sd->wp_groups[wpnum])
            ret |= (1 << i);

    return ret;
}

static void sd_function_switch(SDState *sd, uint32_t arg)
{
    int i, mode, new_func, crc;
    mode = !!(arg & 0x80000000);

    sd->data[0] = 0x00;		/* Maximum current consumption */
    sd->data[1] = 0x01;
    sd->data[2] = 0x80;		/* Supported group 6 functions */
    sd->data[3] = 0x01;
    sd->data[4] = 0x80;		/* Supported group 5 functions */
    sd->data[5] = 0x01;
    sd->data[6] = 0x80;		/* Supported group 4 functions */
    sd->data[7] = 0x01;
    sd->data[8] = 0x80;		/* Supported group 3 functions */
    sd->data[9] = 0x01;
    sd->data[10] = 0x80;	/* Supported group 2 functions */
    sd->data[11] = 0x43;
    sd->data[12] = 0x80;	/* Supported group 1 functions */
    sd->data[13] = 0x03;
    for (i = 0; i < 6; i ++) {
        new_func = (arg >> (i * 4)) & 0x0f;
        if (mode && new_func != 0x0f)
            sd->function_group[i] = new_func;
        sd->data[14 + (i >> 1)] = new_func << ((i * 4) & 4);
    }
    memset(&sd->data[17], 0, 47);
    crc = sd_crc16(sd->data, 64);
    sd->data[65] = crc >> 8;
    sd->data[66] = crc & 0xff;
}

static void mmc_function_switch(SDState *sd, uint32_t arg)
{
    enum {
        cmd_set = 0,
        set_bits,
        clear_bits,
        write_byte,

        unknown
    } mode = (arg >> 24);
    if (mode >= unknown) {
        fprintf(stderr, "%s: unknown mode 0x%02x\n", __FUNCTION__, mode);
    } else {
        if (mode == cmd_set) {
            fprintf(stderr, "%s: command set change not implemented!\n",
                    __FUNCTION__);
        } else {
            uint8_t index = (arg >> 16) & 0xff;
            /* ignore writes to read-only fields */
            if (index != 192 && index != 196 &&
                (index < 212 || index > 215)) {
                uint8_t value = (arg >> 8) & 0xff;
                switch (mode) {
                    case set_bits:
                        sd->ext_csd[index] |= value;
                        break;
                    case clear_bits:
                        sd->ext_csd[index] &= ~value;
                        break;
                    case write_byte:
                        sd->ext_csd[index] = value;
                        break;
                    default:
                        break;
                }
            }
        }
    }
}

static inline int sd_wp_addr(SDState *sd, uint32_t addr)
{
    return sd->wp_groups[addr >>
            (HWBLOCK_SHIFT + SECTOR_SHIFT + WPGROUP_SHIFT)];
}

static void sd_lock_command(SDState *sd)
{
    int erase, lock, clr_pwd, set_pwd, pwd_len;
    erase = !!(sd->data[0] & 0x08);
    lock = sd->data[0] & 0x04;
    clr_pwd = sd->data[0] & 0x02;
    set_pwd = sd->data[0] & 0x01;

    if (sd->blk_len > 1)
        pwd_len = sd->data[1];
    else
        pwd_len = 0;

    if (erase) {
        if (!(sd->card_status & CARD_IS_LOCKED) || sd->blk_len > 1 ||
                        set_pwd || clr_pwd || lock || sd->wp_switch ||
                        (sd->csd[14] & 0x20)) {
            sd->card_status |= LOCK_UNLOCK_FAILED;
            return;
        }
        memset(sd->wp_groups, 0, sizeof(int) * (sd->size >>
                        (HWBLOCK_SHIFT + SECTOR_SHIFT + WPGROUP_SHIFT)));
        sd->csd[14] &= ~0x10;
        sd->card_status &= ~CARD_IS_LOCKED;
        sd->pwd_len = 0;
        /* Erasing the entire card here! */
        fprintf(stderr, "SD: Card force-erased by CMD42\n");
        return;
    }

    if (sd->blk_len < 2 + pwd_len ||
                    pwd_len <= sd->pwd_len ||
                    pwd_len > sd->pwd_len + 16) {
        sd->card_status |= LOCK_UNLOCK_FAILED;
        return;
    }

    if (sd->pwd_len && memcmp(sd->pwd, sd->data + 2, sd->pwd_len)) {
        sd->card_status |= LOCK_UNLOCK_FAILED;
        return;
    }

    pwd_len -= sd->pwd_len;
    if ((pwd_len && !set_pwd) ||
                    (clr_pwd && (set_pwd || lock)) ||
                    (lock && !sd->pwd_len && !set_pwd) ||
                    (!set_pwd && !clr_pwd &&
                     (((sd->card_status & CARD_IS_LOCKED) && lock) ||
                      (!(sd->card_status & CARD_IS_LOCKED) && !lock)))) {
        sd->card_status |= LOCK_UNLOCK_FAILED;
        return;
    }

    if (set_pwd) {
        memcpy(sd->pwd, sd->data + 2 + sd->pwd_len, pwd_len);
        sd->pwd_len = pwd_len;
    }

    if (clr_pwd) {
        sd->pwd_len = 0;
    }

    if (lock)
        sd->card_status |= CARD_IS_LOCKED;
    else
        sd->card_status &= ~CARD_IS_LOCKED;
}

static sd_rsp_type_t sd_normal_command(SDState *sd,
                                       SDRequest req)
{
    uint32_t rca = 0x0000;
    uint64_t addr = (sd->ocr & (1 << 30)) ? (uint64_t) req.arg << 9 : req.arg;

    /* Not interpreting this as an app command */
    sd->card_status &= ~APP_CMD;

    if (sd_cmd_type[req.cmd] == sd_ac || sd_cmd_type[req.cmd] == sd_adtc)
        rca = req.arg >> 16;

    DPRINTF("CMD%d 0x%08x state %d\n", req.cmd, req.arg, sd->state);
    switch (req.cmd) {
    /* Basic commands (Class 0 and Class 1) */
    case 0:	/* CMD0:   GO_IDLE_STATE */
        switch (sd->state) {
        case sd_inactive_state:
            return sd->spi ? sd_r1 : sd_r0;

        default:
            sd->state = sd_idle_state;
            sd_reset(sd);
            return sd->spi ? sd_r1 : sd_r0;
        }
        break;

    case 1:	/* CMD1:   SEND_OP_CMD */
        if (sd->mmc) {
            if (sd->state == sd_idle_state) {
                sd->state = sd_ready_state;
                return sd_r3;
            }
            break;
         }
        if (!sd->spi)
            goto bad_cmd;
        sd->state = sd_transfer_state;
        return sd_r1;

    case 2:	/* CMD2:   ALL_SEND_CID */
        if (sd->spi)
            goto bad_cmd;
        switch (sd->state) {
        case sd_ready_state:
            sd->state = sd_identification_state;
            return sd_r2_i;

        default:
            break;
        }
        break;

    case 3:	/* CMD3:   SEND_RELATIVE_ADDR */
        if (sd->spi)
            goto bad_cmd;
        switch (sd->state) {
        case sd_identification_state:
            sd->state = sd_standby_state;
        case sd_standby_state:
            if (sd->mmc) {
                sd->rca = req.arg >> 16;
                return sd_r1;
            }
            sd_set_rca(sd);
            return sd_r6;

        default:
            break;
        }
        break;

    case 4:	/* CMD4:   SEND_DSR */
        if (sd->spi)
            goto bad_cmd;
        switch (sd->state) {
        case sd_standby_state:
            return sd_r0;

        default:
            break;
        }
        break;

<<<<<<< HEAD
    case 5: /* CMD5: reserved for SDIO cards / SLEEP_AWAKE (MMC) */
        if (sd->mmc) {
            if (sd->rca != rca) {
                return sd_r0;
            }
            if (req.arg & (1 << 15)) {
                sd->state = sd_transfer_state;
            } else {
                sd->state = sd_standby_state;
            }
            return sd_r1b;
        }
        sd->card_status |= ILLEGAL_COMMAND;
        return sd_r0;
=======
    case 5: /* CMD5: reserved for SDIO cards */
        return sd_illegal;
>>>>>>> f3c6a169

    case 6:	/* CMD6:   SWITCH_FUNCTION */
        if (sd->spi)
            goto bad_cmd;
        switch (sd->mode) {
        case sd_data_transfer_mode:
            if (sd->mmc) {
                mmc_function_switch(sd, req.arg);
                return sd_r1b;
            } else {
                sd_function_switch(sd, req.arg);
                sd->state = sd_sendingdata_state;
                sd->data_start = 0;
                sd->data_offset = 0;
                return sd_r1;
            }

        default:
            break;
        }
        break;

    case 7:	/* CMD7:   SELECT/DESELECT_CARD */
        if (sd->spi)
            goto bad_cmd;
        switch (sd->state) {
        case sd_standby_state:
            if (sd->rca != rca)
                return sd_r0;

            sd->state = sd_transfer_state;
            return sd_r1b;

        case sd_transfer_state:
        case sd_sendingdata_state:
            if (sd->rca == rca)
                break;

            sd->state = sd_standby_state;
            return sd_r1b;

        case sd_disconnect_state:
            if (sd->rca != rca)
                return sd_r0;

            sd->state = sd_programming_state;
            return sd_r1b;

        case sd_programming_state:
            if (sd->rca == rca)
                break;

            sd->state = sd_disconnect_state;
            return sd_r1b;

        default:
            break;
        }
        break;

    case 8:	/* CMD8:   SEND_IF_COND / SEND_EXT_CSD (MMC) */
        if (sd->mmc) {
            sd->state = sd_sendingdata_state;
            memcpy(sd->data, sd->ext_csd, 512);
            sd->data_start = addr;
            sd->data_offset = 0;
            return sd_r1;
        } else {
            /* Physical Layer Specification Version 2.00 command */
            switch (sd->state) {
            case sd_idle_state:
                sd->vhs = 0;

                /* No response if not exactly one VHS bit is set.  */
                if (!(req.arg >> 8) || (req.arg >> ffs(req.arg & ~0xff)))
                    return sd->spi ? sd_r7 : sd_r0;

                /* Accept.  */
                sd->vhs = req.arg;
                return sd_r7;

            default:
                break;
            }
        }
        break;

    case 9:	/* CMD9:   SEND_CSD */
        switch (sd->state) {
        case sd_standby_state:
            if (sd->rca != rca)
                return sd_r0;

            return sd_r2_s;

        case sd_transfer_state:
            if (!sd->spi)
                break;
            sd->state = sd_sendingdata_state;
            memcpy(sd->data, sd->csd, 16);
            sd->data_start = addr;
            sd->data_offset = 0;
            return sd_r1;

        default:
            break;
        }
        break;

    case 10:	/* CMD10:  SEND_CID */
        switch (sd->state) {
        case sd_standby_state:
            if (sd->rca != rca)
                return sd_r0;

            return sd_r2_i;

        case sd_transfer_state:
            if (!sd->spi)
                break;
            sd->state = sd_sendingdata_state;
            memcpy(sd->data, sd->cid, 16);
            sd->data_start = addr;
            sd->data_offset = 0;
            return sd_r1;

        default:
            break;
        }
        break;

    case 11:	/* CMD11:  READ_DAT_UNTIL_STOP */
        if (sd->spi)
            goto bad_cmd;
        switch (sd->state) {
        case sd_transfer_state:
            sd->state = sd_sendingdata_state;
            sd->data_start = req.arg;
            sd->data_offset = 0;

            if (sd->data_start + sd->blk_len > sd->size)
                sd->card_status |= ADDRESS_ERROR;
            return sd_r0;

        default:
            break;
        }
        break;

    case 12:	/* CMD12:  STOP_TRANSMISSION */
        switch (sd->state) {
        case sd_sendingdata_state:
            sd->state = sd_transfer_state;
            return sd_r1b;

        case sd_receivingdata_state:
            sd->state = sd_programming_state;
            /* Bzzzzzzztt .... Operation complete.  */
            sd->state = sd_transfer_state;
            return sd_r1b;

        default:
            break;
        }
        break;

    case 13:	/* CMD13:  SEND_STATUS */
        switch (sd->mode) {
        case sd_data_transfer_mode:
            if (sd->rca != rca)
                return sd_r0;

            return sd_r1;

        default:
            break;
        }
        break;

    case 15:	/* CMD15:  GO_INACTIVE_STATE */
        if (sd->spi)
            goto bad_cmd;
        switch (sd->mode) {
        case sd_data_transfer_mode:
            if (sd->rca != rca)
                return sd_r0;

            sd->state = sd_inactive_state;
            return sd_r0;

        default:
            break;
        }
        break;

    /* Block read commands (Classs 2) */
    case 16:	/* CMD16:  SET_BLOCKLEN */
        switch (sd->state) {
        case sd_transfer_state:
            if (req.arg > (1 << HWBLOCK_SHIFT))
                sd->card_status |= BLOCK_LEN_ERROR;
            else
                sd->blk_len = req.arg;

            return sd_r1;

        default:
            break;
        }
        break;

    case 17:	/* CMD17:  READ_SINGLE_BLOCK */
        switch (sd->state) {
        case sd_transfer_state:
            sd->state = sd_sendingdata_state;
            sd->data_start = addr;
            sd->data_offset = 0;

            if (sd->data_start + sd->blk_len > sd->size)
                sd->card_status |= ADDRESS_ERROR;
            return sd_r1;

        default:
            break;
        }
        break;

    case 18:	/* CMD18:  READ_MULTIPLE_BLOCK */
        switch (sd->state) {
        case sd_transfer_state:
            sd->state = sd_sendingdata_state;
            sd->data_start = addr;
            sd->data_offset = 0;

            if (sd->data_start + sd->blk_len > sd->size)
                sd->card_status |= ADDRESS_ERROR;
            return sd_r1;

        default:
            break;
        }
        break;

    /* Block write commands (Class 3) */
    case 20: /* CMD20: WRITE_DAT_UNTIL_STOP */
        if (sd->mmc) {
            if (sd->state == sd_transfer_state) {
                sd->state = sd_sendingdata_state;
                sd->data_start = req.arg;
                sd->data_offset = 0;

                if (sd->data_start + sd->blk_len > sd->size) {
                    sd->card_status |= ADDRESS_ERROR;
                }
                return sd_r0;
            }
            break;
        }
        goto bad_cmd;

    /* Block write commands (Class 4) */
    case 23: /* CMD23: SET_BLOCK_COUNT */
        if (sd->mmc) {
            sd->card_status |= ILLEGAL_COMMAND;
            fprintf(stderr, "%s: CMD23 not implemented\n", __FUNCTION__);
            return sd_r0;
        }
        goto bad_cmd;

    case 24:	/* CMD24:  WRITE_SINGLE_BLOCK */
        if (sd->spi)
            goto unimplemented_cmd;
        switch (sd->state) {
        case sd_transfer_state:
            /* Writing in SPI mode not implemented.  */
            if (sd->spi)
                break;
            sd->state = sd_receivingdata_state;
            sd->data_start = addr;
            sd->data_offset = 0;
            sd->blk_written = 0;

            if (sd->data_start + sd->blk_len > sd->size)
                sd->card_status |= ADDRESS_ERROR;
            if (sd_wp_addr(sd, sd->data_start))
                sd->card_status |= WP_VIOLATION;
            if (sd->csd[14] & 0x30)
                sd->card_status |= WP_VIOLATION;
            return sd_r1;

        default:
            break;
        }
        break;

    case 25:	/* CMD25:  WRITE_MULTIPLE_BLOCK */
        if (sd->spi)
            goto unimplemented_cmd;
        switch (sd->state) {
        case sd_transfer_state:
            /* Writing in SPI mode not implemented.  */
            if (sd->spi)
                break;
            sd->state = sd_receivingdata_state;
            sd->data_start = addr;
            sd->data_offset = 0;
            sd->blk_written = 0;

            if (sd->data_start + sd->blk_len > sd->size)
                sd->card_status |= ADDRESS_ERROR;
            if (sd_wp_addr(sd, sd->data_start))
                sd->card_status |= WP_VIOLATION;
            if (sd->csd[14] & 0x30)
                sd->card_status |= WP_VIOLATION;
            return sd_r1;

        default:
            break;
        }
        break;

    case 26:	/* CMD26:  PROGRAM_CID */
        if (sd->spi)
            goto bad_cmd;
        switch (sd->state) {
        case sd_transfer_state:
            sd->state = sd_receivingdata_state;
            sd->data_start = 0;
            sd->data_offset = 0;
            return sd_r1;

        default:
            break;
        }
        break;

    case 27:	/* CMD27:  PROGRAM_CSD */
        if (sd->spi)
            goto unimplemented_cmd;
        switch (sd->state) {
        case sd_transfer_state:
            sd->state = sd_receivingdata_state;
            sd->data_start = 0;
            sd->data_offset = 0;
            return sd_r1;

        default:
            break;
        }
        break;

    /* Write protection (Class 6) */
    case 28:	/* CMD28:  SET_WRITE_PROT */
        switch (sd->state) {
        case sd_transfer_state:
            if (addr >= sd->size) {
                sd->card_status |= ADDRESS_ERROR;
                return sd_r1b;
            }

            sd->state = sd_programming_state;
            sd->wp_groups[addr >> (HWBLOCK_SHIFT +
                            SECTOR_SHIFT + WPGROUP_SHIFT)] = 1;
            /* Bzzzzzzztt .... Operation complete.  */
            sd->state = sd_transfer_state;
            return sd_r1b;

        default:
            break;
        }
        break;

    case 29:	/* CMD29:  CLR_WRITE_PROT */
        switch (sd->state) {
        case sd_transfer_state:
            if (addr >= sd->size) {
                sd->card_status |= ADDRESS_ERROR;
                return sd_r1b;
            }

            sd->state = sd_programming_state;
            sd->wp_groups[addr >> (HWBLOCK_SHIFT +
                            SECTOR_SHIFT + WPGROUP_SHIFT)] = 0;
            /* Bzzzzzzztt .... Operation complete.  */
            sd->state = sd_transfer_state;
            return sd_r1b;

        default:
            break;
        }
        break;

    case 30:	/* CMD30:  SEND_WRITE_PROT */
        switch (sd->state) {
        case sd_transfer_state:
            sd->state = sd_sendingdata_state;
            *(uint32_t *) sd->data = sd_wpbits(sd, req.arg);
            sd->data_start = addr;
            sd->data_offset = 0;
            return sd_r1b;

        default:
            break;
        }
        break;

    /* Erase commands (Class 5) */
    case 32:	/* CMD32:  ERASE_WR_BLK_START */
    case 35: /* CMD35: ERASE_GROUP_START */
        if ((req.cmd == 35 && !sd->mmc) ||
            (req.cmd == 32 && sd->mmc)) {
            goto bad_cmd;
        }
        switch (sd->state) {
        case sd_transfer_state:
            sd->erase_start = req.arg;
            return sd_r1;

        default:
            break;
        }
        break;

    case 33:	/* CMD33:  ERASE_WR_BLK_END */
    case 36: /* CMD36: ERASE_GROUP_END */
        if ((req.cmd == 36 && !sd->mmc) ||
            (req.cmd == 33 && sd->mmc)) {
            goto bad_cmd;
        }
        switch (sd->state) {
        case sd_transfer_state:
            sd->erase_end = req.arg;
            return sd_r1;

        default:
            break;
        }
        break;

    case 38:	/* CMD38:  ERASE */
        switch (sd->state) {
        case sd_transfer_state:
            if (sd->csd[14] & 0x30) {
                sd->card_status |= WP_VIOLATION;
                return sd_r1b;
            }

            sd->state = sd_programming_state;
            sd_erase(sd);
            /* Bzzzzzzztt .... Operation complete.  */
            sd->state = sd_transfer_state;
            return sd_r1b;

        default:
            break;
        }
        break;

    /* Class 9 */
    case 39: /* CMD39: FAST_IO */
    case 40: /* CMD40: GO_IRQ_STATE */
        if (sd->mmc) {
            sd->card_status |= ILLEGAL_COMMAND;
            fprintf(stderr, "%s: CMD%d not implemented\n",
                    __FUNCTION__, req.cmd);
            return sd_r0;
        }
        goto bad_cmd;

    /* Lock card commands (Class 7) */
    case 42:	/* CMD42:  LOCK_UNLOCK */
        if (sd->spi)
            goto unimplemented_cmd;
        switch (sd->state) {
        case sd_transfer_state:
            sd->state = sd_receivingdata_state;
            sd->data_start = 0;
            sd->data_offset = 0;
            return sd_r1;

        default:
            break;
        }
        break;

    case 52:
    case 53:
        /* CMD52, CMD53: reserved for SDIO cards
         * (see the SDIO Simplified Specification V2.0)
         * Handle as illegal command but do not complain
         * on stderr, as some OSes may use these in their
         * probing for presence of an SDIO card.
         */
        return sd_illegal;

    /* Application specific commands (Class 8) */
    case 55:	/* CMD55:  APP_CMD */
        if (sd->rca != rca)
            return sd_r0;

        sd->expecting_acmd = 1;
        sd->card_status |= APP_CMD;
        return sd_r1;

    case 56:	/* CMD56:  GEN_CMD */
        fprintf(stderr, "SD: GEN_CMD 0x%08x\n", req.arg);

        switch (sd->state) {
        case sd_transfer_state:
            sd->data_offset = 0;
            if (req.arg & 1)
                sd->state = sd_sendingdata_state;
            else
                sd->state = sd_receivingdata_state;
            return sd_r1;

        default:
            break;
        }
        break;

    default:
    bad_cmd:
        fprintf(stderr, "SD: Unknown CMD%i\n", req.cmd);
        return sd_illegal;

    unimplemented_cmd:
        /* Commands that are recognised but not yet implemented in SPI mode.  */
        fprintf(stderr, "SD: CMD%i not implemented in SPI mode\n", req.cmd);
        return sd_illegal;
    }

    fprintf(stderr, "SD: CMD%i in a wrong state\n", req.cmd);
    return sd_illegal;
}

static sd_rsp_type_t sd_app_command(SDState *sd,
                                    SDRequest req)
{
    DPRINTF("ACMD%d 0x%08x\n", req.cmd, req.arg);
    sd->card_status |= APP_CMD;
    switch (req.cmd) {
    case 6:	/* ACMD6:  SET_BUS_WIDTH */
        switch (sd->state) {
        case sd_transfer_state:
            sd->sd_status[0] &= 0x3f;
            sd->sd_status[0] |= (req.arg & 0x03) << 6;
            return sd_r1;

        default:
            break;
        }
        break;

    case 13:	/* ACMD13: SD_STATUS */
        switch (sd->state) {
        case sd_transfer_state:
            sd->state = sd_sendingdata_state;
            sd->data_start = 0;
            sd->data_offset = 0;
            return sd_r1;

        default:
            break;
        }
        break;

    case 22:	/* ACMD22: SEND_NUM_WR_BLOCKS */
        switch (sd->state) {
        case sd_transfer_state:
            *(uint32_t *) sd->data = sd->blk_written;

            sd->state = sd_sendingdata_state;
            sd->data_start = 0;
            sd->data_offset = 0;
            return sd_r1;

        default:
            break;
        }
        break;

    case 23:	/* ACMD23: SET_WR_BLK_ERASE_COUNT */
        switch (sd->state) {
        case sd_transfer_state:
            return sd_r1;

        default:
            break;
        }
        break;

    case 41:	/* ACMD41: SD_APP_OP_COND */
        if (sd->spi) {
            /* SEND_OP_CMD */
            sd->state = sd_transfer_state;
            return sd_r1;
        }
        switch (sd->state) {
        case sd_idle_state:
            /* We accept any voltage.  10000 V is nothing.  */
            if (req.arg)
                sd->state = sd_ready_state;

            return sd_r3;

        default:
            break;
        }
        break;

    case 42:	/* ACMD42: SET_CLR_CARD_DETECT */
        switch (sd->state) {
        case sd_transfer_state:
            /* Bringing in the 50KOhm pull-up resistor... Done.  */
            return sd_r1;

        default:
            break;
        }
        break;

    case 51:	/* ACMD51: SEND_SCR */
        switch (sd->state) {
        case sd_transfer_state:
            sd->state = sd_sendingdata_state;
            sd->data_start = 0;
            sd->data_offset = 0;
            return sd_r1;

        default:
            break;
        }
        break;

    default:
        /* Fall back to standard commands.  */
        return sd_normal_command(sd, req);
    }

    fprintf(stderr, "SD: ACMD%i in a wrong state\n", req.cmd);
    return sd_illegal;
}

static int cmd_valid_while_locked(SDState *sd, SDRequest *req)
{
    /* Valid commands in locked state:
     * basic class (0)
     * lock card class (7)
     * CMD16
     * implicitly, the ACMD prefix CMD55
     * ACMD41 and ACMD42
     * Anything else provokes an "illegal command" response.
     */
    if (sd->expecting_acmd) {
        return req->cmd == 41 || req->cmd == 42;
    }
    if (req->cmd == 16 || req->cmd == 55) {
        return 1;
    }
    return sd_cmd_class[req->cmd] == 0 || sd_cmd_class[req->cmd] == 7;
}

int sd_do_command(SDState *sd, SDRequest *req,
                  uint8_t *response) {
    int last_state;
    sd_rsp_type_t rtype;
    int rsplen;

    if (!sd->bdrv || !bdrv_is_inserted(sd->bdrv) || !sd->enable) {
        return 0;
    }

    if (sd_req_crc_validate(req)) {
        sd->card_status |= COM_CRC_ERROR;
        rtype = sd_illegal;
        goto send_response;
    }

    if (sd->card_status & CARD_IS_LOCKED) {
        if (!cmd_valid_while_locked(sd, req)) {
            sd->card_status |= ILLEGAL_COMMAND;
            sd->expecting_acmd = 0;
            fprintf(stderr, "SD: Card is locked\n");
            rtype = sd_illegal;
            goto send_response;
        }
    }

    last_state = sd->state;
    sd_set_mode(sd);

    if (sd->expecting_acmd) {
        sd->expecting_acmd = 0;
        rtype = sd_app_command(sd, *req);
    } else {
        rtype = sd_normal_command(sd, *req);
    }

    if (rtype == sd_illegal) {
        sd->card_status |= ILLEGAL_COMMAND;
    } else {
        /* Valid command, we can update the 'state before command' bits.
         * (Do this now so they appear in r1 responses.)
         */
        sd->current_cmd = req->cmd;
        sd->card_status &= ~CURRENT_STATE;
        sd->card_status |= (last_state << 9);
    }

send_response:
    switch (rtype) {
    case sd_r1:
    case sd_r1b:
        sd_response_r1_make(sd, response);
        rsplen = 4;
        break;

    case sd_r2_i:
        memcpy(response, sd->cid, sizeof(sd->cid));
        rsplen = 16;
        break;

    case sd_r2_s:
        memcpy(response, sd->csd, sizeof(sd->csd));
        rsplen = 16;
        break;

    case sd_r3:
        sd_response_r3_make(sd, response);
        rsplen = 4;
        break;

    case sd_r6:
        sd_response_r6_make(sd, response);
        rsplen = 4;
        break;

    case sd_r7:
        sd_response_r7_make(sd, response);
        rsplen = 4;
        break;

    case sd_r0:
    case sd_illegal:
    default:
        rsplen = 0;
        break;
    }

    if (rtype != sd_illegal) {
        /* Clear the "clear on valid command" status bits now we've
         * sent any response
         */
        sd->card_status &= ~CARD_STATUS_B;
    }

#ifdef DEBUG_SD
    if (rsplen) {
        int i;
        DPRINTF("Response:");
        for (i = 0; i < rsplen; i++)
            fprintf(stderr, " %02x", response[i]);
        fprintf(stderr, " state %d\n", sd->state);
    } else {
        DPRINTF("No response %d\n", sd->state);
    }
#endif

    return rsplen;
}

static void sd_blk_read(SDState *sd, uint64_t addr, uint32_t len)
{
    uint64_t end = addr + len;

    DPRINTF("sd_blk_read: addr = 0x%08llx, len = %d\n",
            (unsigned long long) addr, len);
    if (!sd->bdrv || bdrv_read(sd->bdrv, addr >> 9, sd->buf, 1) == -1) {
        fprintf(stderr, "sd_blk_read: read error on host side\n");
        return;
    }

    if (end > (addr & ~511) + 512) {
        memcpy(sd->data, sd->buf + (addr & 511), 512 - (addr & 511));

        if (bdrv_read(sd->bdrv, end >> 9, sd->buf, 1) == -1) {
            fprintf(stderr, "sd_blk_read: read error on host side\n");
            return;
        }
        memcpy(sd->data + 512 - (addr & 511), sd->buf, end & 511);
    } else
        memcpy(sd->data, sd->buf + (addr & 511), len);
}

static void sd_blk_write(SDState *sd, uint64_t addr, uint32_t len)
{
    uint64_t end = addr + len;

    if ((addr & 511) || len < 512)
        if (!sd->bdrv || bdrv_read(sd->bdrv, addr >> 9, sd->buf, 1) == -1) {
            fprintf(stderr, "sd_blk_write: read error on host side\n");
            return;
        }

    if (end > (addr & ~511) + 512) {
        memcpy(sd->buf + (addr & 511), sd->data, 512 - (addr & 511));
        if (bdrv_write(sd->bdrv, addr >> 9, sd->buf, 1) == -1) {
            fprintf(stderr, "sd_blk_write: write error on host side\n");
            return;
        }

        if (bdrv_read(sd->bdrv, end >> 9, sd->buf, 1) == -1) {
            fprintf(stderr, "sd_blk_write: read error on host side\n");
            return;
        }
        memcpy(sd->buf, sd->data + 512 - (addr & 511), end & 511);
        if (bdrv_write(sd->bdrv, end >> 9, sd->buf, 1) == -1)
            fprintf(stderr, "sd_blk_write: write error on host side\n");
    } else {
        memcpy(sd->buf + (addr & 511), sd->data, len);
        if (!sd->bdrv || bdrv_write(sd->bdrv, addr >> 9, sd->buf, 1) == -1)
            fprintf(stderr, "sd_blk_write: write error on host side\n");
    }
}

#define BLK_READ_BLOCK(a, len)	sd_blk_read(sd, a, len)
#define BLK_WRITE_BLOCK(a, len)	sd_blk_write(sd, a, len)
#define APP_READ_BLOCK(a, len)	memset(sd->data, 0xec, len)
#define APP_WRITE_BLOCK(a, len)

void sd_write_data(SDState *sd, uint8_t value)
{
    int i;

    if (!sd->bdrv || !bdrv_is_inserted(sd->bdrv) || !sd->enable)
        return;

    if (sd->state != sd_receivingdata_state) {
        fprintf(stderr, "sd_write_data: not in Receiving-Data state\n");
        return;
    }

    if (sd->card_status & (ADDRESS_ERROR | WP_VIOLATION))
        return;

    switch (sd->current_cmd) {
    case 24:	/* CMD24:  WRITE_SINGLE_BLOCK */
        sd->data[sd->data_offset ++] = value;
        if (sd->data_offset >= sd->blk_len) {
            /* TODO: Check CRC before committing */
            sd->state = sd_programming_state;
            BLK_WRITE_BLOCK(sd->data_start, sd->data_offset);
            sd->blk_written ++;
            sd->csd[14] |= 0x40;
            /* Bzzzzzzztt .... Operation complete.  */
            sd->state = sd_transfer_state;
        }
        break;

    case 20: /* CMD20: WRITE_DAT_UNTIL_STOP */
        if (!sd->mmc) {
            goto unknown_command;
        }
        /* fall through */
    case 25:	/* CMD25:  WRITE_MULTIPLE_BLOCK */
        if (sd->data_offset == 0) {
            /* Start of the block - lets check the address is valid */
            if (sd->data_start + sd->blk_len > sd->size) {
                sd->card_status |= ADDRESS_ERROR;
                break;
            }
            if (sd_wp_addr(sd, sd->data_start)) {
                sd->card_status |= WP_VIOLATION;
                break;
            }
        }
        sd->data[sd->data_offset++] = value;
        if (sd->data_offset >= sd->blk_len) {
            /* TODO: Check CRC before committing */
            sd->state = sd_programming_state;
            BLK_WRITE_BLOCK(sd->data_start, sd->data_offset);
            sd->blk_written++;
            sd->data_start += sd->blk_len;
            sd->data_offset = 0;
            sd->csd[14] |= 0x40;

            /* Bzzzzzzztt .... Operation complete.  */
            sd->state = sd_receivingdata_state;
        }
        break;

    case 26:	/* CMD26:  PROGRAM_CID */
        sd->data[sd->data_offset ++] = value;
        if (sd->data_offset >= sizeof(sd->cid)) {
            /* TODO: Check CRC before committing */
            sd->state = sd_programming_state;
            for (i = 0; i < sizeof(sd->cid); i ++)
                if ((sd->cid[i] | 0x00) != sd->data[i])
                    sd->card_status |= CID_CSD_OVERWRITE;

            if (!(sd->card_status & CID_CSD_OVERWRITE))
                for (i = 0; i < sizeof(sd->cid); i ++) {
                    sd->cid[i] |= 0x00;
                    sd->cid[i] &= sd->data[i];
                }
            /* Bzzzzzzztt .... Operation complete.  */
            sd->state = sd_transfer_state;
        }
        break;

    case 27:	/* CMD27:  PROGRAM_CSD */
        sd->data[sd->data_offset ++] = value;
        if (sd->data_offset >= sizeof(sd->csd)) {
            /* TODO: Check CRC before committing */
            sd->state = sd_programming_state;
            for (i = 0; i < sizeof(sd->csd); i ++)
                if ((sd->csd[i] | sd_csd_rw_mask[i]) !=
                    (sd->data[i] | sd_csd_rw_mask[i]))
                    sd->card_status |= CID_CSD_OVERWRITE;

            /* Copy flag (OTP) & Permanent write protect */
            if (sd->csd[14] & ~sd->data[14] & 0x60)
                sd->card_status |= CID_CSD_OVERWRITE;

            if (!(sd->card_status & CID_CSD_OVERWRITE))
                for (i = 0; i < sizeof(sd->csd); i ++) {
                    sd->csd[i] |= sd_csd_rw_mask[i];
                    sd->csd[i] &= sd->data[i];
                }
            /* Bzzzzzzztt .... Operation complete.  */
            sd->state = sd_transfer_state;
        }
        break;

    case 42:	/* CMD42:  LOCK_UNLOCK */
        sd->data[sd->data_offset ++] = value;
        if (sd->data_offset >= sd->blk_len) {
            /* TODO: Check CRC before committing */
            sd->state = sd_programming_state;
            sd_lock_command(sd);
            /* Bzzzzzzztt .... Operation complete.  */
            sd->state = sd_transfer_state;
        }
        break;

    case 56:	/* CMD56:  GEN_CMD */
        sd->data[sd->data_offset ++] = value;
        if (sd->data_offset >= sd->blk_len) {
            APP_WRITE_BLOCK(sd->data_start, sd->data_offset);
            sd->state = sd_transfer_state;
        }
        break;

    default:
    unknown_command:
        fprintf(stderr, "sd_write_data: unknown command\n");
        break;
    }
}

uint8_t sd_read_data(SDState *sd)
{
    /* TODO: Append CRCs */
    uint8_t ret;
    int io_len;

    if (!sd->bdrv || !bdrv_is_inserted(sd->bdrv) || !sd->enable)
        return 0x00;

    if (sd->state != sd_sendingdata_state) {
        fprintf(stderr, "sd_read_data: not in Sending-Data state (state=%d)\n", sd->state);
        return 0x00;
    }

    if (sd->card_status & (ADDRESS_ERROR | WP_VIOLATION))
        return 0x00;

    io_len = (sd->ocr & (1 << 30)) ? 512 : sd->blk_len;

    switch (sd->current_cmd) {
    case 6:	/* CMD6:   SWITCH_FUNCTION */
        ret = sd->data[sd->data_offset ++];

        if (sd->data_offset >= 64)
            sd->state = sd_transfer_state;
        break;

    case 8: /* CMD8: SEND_EXT_CSD (MMC only) */
        if (sd->mmc) {
            ret = sd->data[sd->data_offset++];
            if (sd->data_offset >= 512) {
                sd->state = sd_transfer_state;
            }
        } else {
            goto unknown_command;
        }
        break;
    case 9:	/* CMD9:   SEND_CSD */
    case 10:	/* CMD10:  SEND_CID */
        ret = sd->data[sd->data_offset ++];

        if (sd->data_offset >= 16)
            sd->state = sd_transfer_state;
        break;

    case 11:	/* CMD11:  READ_DAT_UNTIL_STOP */
        if (sd->data_offset == 0)
            BLK_READ_BLOCK(sd->data_start, io_len);
        ret = sd->data[sd->data_offset ++];

        if (sd->data_offset >= io_len) {
            sd->data_start += io_len;
            sd->data_offset = 0;
            if (sd->data_start + io_len > sd->size) {
                sd->card_status |= ADDRESS_ERROR;
                break;
            }
        }
        break;

    case 13:	/* ACMD13: SD_STATUS */
        ret = sd->sd_status[sd->data_offset ++];

        if (sd->data_offset >= sizeof(sd->sd_status))
            sd->state = sd_transfer_state;
        break;

    case 17:	/* CMD17:  READ_SINGLE_BLOCK */
        if (sd->data_offset == 0)
            BLK_READ_BLOCK(sd->data_start, io_len);
        ret = sd->data[sd->data_offset ++];

        if (sd->data_offset >= io_len)
            sd->state = sd_transfer_state;
        break;

    case 18:	/* CMD18:  READ_MULTIPLE_BLOCK */
        if (sd->data_offset == 0)
            BLK_READ_BLOCK(sd->data_start, io_len);
        ret = sd->data[sd->data_offset ++];

        if (sd->data_offset >= io_len) {
            sd->data_start += io_len;
            sd->data_offset = 0;
            if (sd->data_start + io_len > sd->size) {
                sd->card_status |= ADDRESS_ERROR;
                break;
            }
        }
        break;

    case 22:	/* ACMD22: SEND_NUM_WR_BLOCKS */
        ret = sd->data[sd->data_offset ++];

        if (sd->data_offset >= 4)
            sd->state = sd_transfer_state;
        break;

    case 30:	/* CMD30:  SEND_WRITE_PROT */
        ret = sd->data[sd->data_offset ++];

        if (sd->data_offset >= 4)
            sd->state = sd_transfer_state;
        break;

    case 51:	/* ACMD51: SEND_SCR */
        ret = sd->scr[sd->data_offset ++];

        if (sd->data_offset >= sizeof(sd->scr))
            sd->state = sd_transfer_state;
        break;

    case 56:	/* CMD56:  GEN_CMD */
        if (sd->data_offset == 0)
            APP_READ_BLOCK(sd->data_start, sd->blk_len);
        ret = sd->data[sd->data_offset ++];

        if (sd->data_offset >= sd->blk_len)
            sd->state = sd_transfer_state;
        break;

    default:
    unknown_command:
        fprintf(stderr, "sd_read_data: unknown command\n");
        return 0x00;
    }

    return ret;
}

int sd_data_ready(SDState *sd)
{
    return sd->state == sd_sendingdata_state;
}

void sd_enable(SDState *sd, int enable)
{
    sd->enable = enable;
}

int sd_is_mmc(SDState *sd)
{
    return sd->mmc;
}<|MERGE_RESOLUTION|>--- conflicted
+++ resolved
@@ -776,7 +776,6 @@
         }
         break;
 
-<<<<<<< HEAD
     case 5: /* CMD5: reserved for SDIO cards / SLEEP_AWAKE (MMC) */
         if (sd->mmc) {
             if (sd->rca != rca) {
@@ -790,11 +789,7 @@
             return sd_r1b;
         }
         sd->card_status |= ILLEGAL_COMMAND;
-        return sd_r0;
-=======
-    case 5: /* CMD5: reserved for SDIO cards */
         return sd_illegal;
->>>>>>> f3c6a169
 
     case 6:	/* CMD6:   SWITCH_FUNCTION */
         if (sd->spi)
