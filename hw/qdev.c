/*
 *  Dynamic device configuration and creation.
 *
 *  Copyright (c) 2009 CodeSourcery
 *
 * This library is free software; you can redistribute it and/or
 * modify it under the terms of the GNU Lesser General Public
 * License as published by the Free Software Foundation; either
 * version 2 of the License, or (at your option) any later version.
 *
 * This library is distributed in the hope that it will be useful,
 * but WITHOUT ANY WARRANTY; without even the implied warranty of
 * MERCHANTABILITY or FITNESS FOR A PARTICULAR PURPOSE.  See the GNU
 * Lesser General Public License for more details.
 *
 * You should have received a copy of the GNU Lesser General Public
 * License along with this library; if not, see <http://www.gnu.org/licenses/>.
 */

/* The theory here is that it should be possible to create a machine without
   knowledge of specific devices.  Historically board init routines have
   passed a bunch of arguments to each device, requiring the board know
   exactly which device it is dealing with.  This file provides an abstract
   API for device configuration and initialization.  Devices will generally
   inherit from a particular bus (e.g. PCI or I2C) rather than
   this API directly.  */

#include "net.h"
#include "qdev.h"
#include "sysemu.h"
#include "monitor.h"

static int qdev_hotplug = 0;
static bool qdev_hot_added = false;
static bool qdev_hot_removed = false;

/* This is a nasty hack to allow passing a NULL bus to qdev_create.  */
static BusState *main_system_bus;
static void main_system_bus_create(void);

DeviceInfo *device_info_list;

static BusState *qbus_find_recursive(BusState *bus, const char *name,
                                     const BusInfo *info);
static BusState *qbus_find(const char *path);

/* Register a new device type.  */
void qdev_register(DeviceInfo *info)
{
    assert(info->size >= sizeof(DeviceState));
    assert(!info->next);

    info->next = device_info_list;
    device_info_list = info;
}

static DeviceInfo *qdev_find_info(BusInfo *bus_info, const char *name)
{
    DeviceInfo *info;

    /* first check device names */
    for (info = device_info_list; info != NULL; info = info->next) {
        if (bus_info && info->bus_info != bus_info)
            continue;
        if (strcmp(info->name, name) != 0)
            continue;
        return info;
    }

    /* failing that check the aliases */
    for (info = device_info_list; info != NULL; info = info->next) {
        if (bus_info && info->bus_info != bus_info)
            continue;
        if (!info->alias)
            continue;
        if (strcmp(info->alias, name) != 0)
            continue;
        return info;
    }
    return NULL;
}

static void qdev_property_add_legacy(DeviceState *dev, Property *prop,
                                     Error **errp);

static DeviceState *qdev_create_from_info(BusState *bus, DeviceInfo *info)
{
    DeviceState *dev;
    Property *prop;

    assert(bus->info == info->bus_info);
    dev = g_malloc0(info->size);
    dev->info = info;
    dev->parent_bus = bus;
    qdev_prop_set_defaults(dev, dev->info->props);
    qdev_prop_set_defaults(dev, dev->parent_bus->info->props);
    qdev_prop_set_globals(dev);
    QTAILQ_INSERT_HEAD(&bus->children, dev, sibling);
    if (qdev_hotplug) {
        assert(bus->allow_hotplug);
        dev->hotplugged = 1;
        qdev_hot_added = true;
    }
    dev->instance_id_alias = -1;
    QTAILQ_INIT(&dev->properties);
    dev->state = DEV_STATE_CREATED;

    for (prop = dev->info->props; prop && prop->name; prop++) {
        qdev_property_add_legacy(dev, prop, NULL);
        qdev_property_add_static(dev, prop, NULL);
    }

    for (prop = dev->info->bus_info->props; prop && prop->name; prop++) {
        qdev_property_add_legacy(dev, prop, NULL);
        qdev_property_add_static(dev, prop, NULL);
    }

    qdev_property_add_str(dev, "type", qdev_get_type, NULL, NULL);

    return dev;
}

/* Create a new device.  This only initializes the device state structure
   and allows properties to be set.  qdev_init should be called to
   initialize the actual device emulation.  */
DeviceState *qdev_create(BusState *bus, const char *name)
{
    DeviceState *dev;

    dev = qdev_try_create(bus, name);
    if (!dev) {
        if (bus) {
            hw_error("Unknown device '%s' for bus '%s'\n", name,
                     bus->info->name);
        } else {
            hw_error("Unknown device '%s' for default sysbus\n", name);
        }
    }

    return dev;
}

DeviceState *qdev_try_create(BusState *bus, const char *name)
{
    DeviceInfo *info;

    if (!bus) {
        bus = sysbus_get_default();
    }

    info = qdev_find_info(bus->info, name);
    if (!info) {
        return NULL;
    }

    return qdev_create_from_info(bus, info);
}

static void qdev_print_devinfo(DeviceInfo *info)
{
    error_printf("name \"%s\", bus %s",
                 info->name, info->bus_info->name);
    if (info->alias) {
        error_printf(", alias \"%s\"", info->alias);
    }
    if (info->desc) {
        error_printf(", desc \"%s\"", info->desc);
    }
    if (info->no_user) {
        error_printf(", no-user");
    }
    error_printf("\n");
}

static int set_property(const char *name, const char *value, void *opaque)
{
    DeviceState *dev = opaque;

    if (strcmp(name, "driver") == 0)
        return 0;
    if (strcmp(name, "bus") == 0)
        return 0;

    if (qdev_prop_parse(dev, name, value) == -1) {
        return -1;
    }
    return 0;
}

int qdev_device_help(QemuOpts *opts)
{
    const char *driver;
    DeviceInfo *info;
    Property *prop;

    driver = qemu_opt_get(opts, "driver");
    if (driver && !strcmp(driver, "?")) {
        for (info = device_info_list; info != NULL; info = info->next) {
            if (info->no_user) {
                continue;       /* not available, don't show */
            }
            qdev_print_devinfo(info);
        }
        return 1;
    }

    if (!driver || !qemu_opt_get(opts, "?")) {
        return 0;
    }

    info = qdev_find_info(NULL, driver);
    if (!info) {
        return 0;
    }

    for (prop = info->props; prop && prop->name; prop++) {
        /*
         * TODO Properties without a parser are just for dirty hacks.
         * qdev_prop_ptr is the only such PropertyInfo.  It's marked
         * for removal.  This conditional should be removed along with
         * it.
         */
        if (!prop->info->parse) {
            continue;           /* no way to set it, don't show */
        }
        error_printf("%s.%s=%s\n", info->name, prop->name,
                     prop->info->legacy_name ?: prop->info->name);
    }
    for (prop = info->bus_info->props; prop && prop->name; prop++) {
        if (!prop->info->parse) {
            continue;           /* no way to set it, don't show */
        }
        error_printf("%s.%s=%s\n", info->name, prop->name,
                     prop->info->legacy_name ?: prop->info->name);
    }
    return 1;
}

static DeviceState *qdev_get_peripheral(void)
{
    static DeviceState *dev;

    if (dev == NULL) {
        dev = qdev_create(NULL, "container");
        qdev_property_add_child(qdev_get_root(), "peripheral", dev, NULL);
        qdev_init_nofail(dev);
    }

    return dev;
}

static DeviceState *qdev_get_peripheral_anon(void)
{
    static DeviceState *dev;

    if (dev == NULL) {
        dev = qdev_create(NULL, "container");
        qdev_property_add_child(qdev_get_root(), "peripheral-anon", dev, NULL);
        qdev_init_nofail(dev);
    }

    return dev;
}

DeviceState *qdev_device_add(QemuOpts *opts)
{
    const char *driver, *path, *id;
    DeviceInfo *info;
    DeviceState *qdev;
    BusState *bus;

    driver = qemu_opt_get(opts, "driver");
    if (!driver) {
        qerror_report(QERR_MISSING_PARAMETER, "driver");
        return NULL;
    }

    /* find driver */
    info = qdev_find_info(NULL, driver);
    if (!info || info->no_user) {
        qerror_report(QERR_INVALID_PARAMETER_VALUE, "driver", "a driver name");
        error_printf_unless_qmp("Try with argument '?' for a list.\n");
        return NULL;
    }

    /* find bus */
    path = qemu_opt_get(opts, "bus");
    if (path != NULL) {
        bus = qbus_find(path);
        if (!bus) {
            return NULL;
        }
        if (bus->info != info->bus_info) {
            qerror_report(QERR_BAD_BUS_FOR_DEVICE,
                           driver, bus->info->name);
            return NULL;
        }
    } else {
        bus = qbus_find_recursive(main_system_bus, NULL, info->bus_info);
        if (!bus) {
            qerror_report(QERR_NO_BUS_FOR_DEVICE,
                           info->name, info->bus_info->name);
            return NULL;
        }
    }
    if (qdev_hotplug && !bus->allow_hotplug) {
        qerror_report(QERR_BUS_NO_HOTPLUG, bus->name);
        return NULL;
    }

    /* create device, set properties */
    qdev = qdev_create_from_info(bus, info);
    id = qemu_opts_id(opts);
    if (id) {
        qdev->id = id;
        qdev_property_add_child(qdev_get_peripheral(), qdev->id, qdev, NULL);
    } else {
        static int anon_count;
        gchar *name = g_strdup_printf("device[%d]", anon_count++);
        qdev_property_add_child(qdev_get_peripheral_anon(), name,
                                qdev, NULL);
        g_free(name);
    }        
    if (qemu_opt_foreach(opts, set_property, qdev, 1) != 0) {
        qdev_free(qdev);
        return NULL;
    }
    if (qdev_init(qdev) < 0) {
        qerror_report(QERR_DEVICE_INIT_FAILED, driver);
        return NULL;
    }
    qdev->opts = opts;
    return qdev;
}

/* Initialize a device.  Device properties should be set before calling
   this function.  IRQs and MMIO regions should be connected/mapped after
   calling this function.
   On failure, destroy the device and return negative value.
   Return 0 on success.  */
int qdev_init(DeviceState *dev)
{
    int rc;

    assert(dev->state == DEV_STATE_CREATED);
    rc = dev->info->init(dev, dev->info);
    if (rc < 0) {
        qdev_free(dev);
        return rc;
    }
    if (dev->info->vmsd) {
        vmstate_register_with_alias_id(dev, -1, dev->info->vmsd, dev,
                                       dev->instance_id_alias,
                                       dev->alias_required_for_version);
    }
    dev->state = DEV_STATE_INITIALIZED;
    if (dev->hotplugged && dev->info->reset) {
        dev->info->reset(dev);
    }
    return 0;
}

void qdev_set_legacy_instance_id(DeviceState *dev, int alias_id,
                                 int required_for_version)
{
    assert(dev->state == DEV_STATE_CREATED);
    dev->instance_id_alias = alias_id;
    dev->alias_required_for_version = required_for_version;
}

int qdev_unplug(DeviceState *dev)
{
    if (!dev->parent_bus->allow_hotplug) {
        qerror_report(QERR_BUS_NO_HOTPLUG, dev->parent_bus->name);
        return -1;
    }
    assert(dev->info->unplug != NULL);

    if (dev->ref != 0) {
        qerror_report(QERR_DEVICE_IN_USE, dev->id?:"");
        return -1;
    }

    qdev_hot_removed = true;

    return dev->info->unplug(dev);
}

static int qdev_reset_one(DeviceState *dev, void *opaque)
{
    if (dev->info->reset) {
        dev->info->reset(dev);
    }

    return 0;
}

BusState *sysbus_get_default(void)
{
    if (!main_system_bus) {
        main_system_bus_create();
    }
    return main_system_bus;
}

static int qbus_reset_one(BusState *bus, void *opaque)
{
    if (bus->info->reset) {
        return bus->info->reset(bus);
    }
    return 0;
}

void qdev_reset_all(DeviceState *dev)
{
    qdev_walk_children(dev, qdev_reset_one, qbus_reset_one, NULL);
}

void qbus_reset_all_fn(void *opaque)
{
    BusState *bus = opaque;
    qbus_walk_children(bus, qdev_reset_one, qbus_reset_one, NULL);
}

/* can be used as ->unplug() callback for the simple cases */
int qdev_simple_unplug_cb(DeviceState *dev)
{
    /* just zap it */
    qdev_free(dev);
    return 0;
}


/* Like qdev_init(), but terminate program via error_report() instead of
   returning an error value.  This is okay during machine creation.
   Don't use for hotplug, because there callers need to recover from
   failure.  Exception: if you know the device's init() callback can't
   fail, then qdev_init_nofail() can't fail either, and is therefore
   usable even then.  But relying on the device implementation that
   way is somewhat unclean, and best avoided.  */
void qdev_init_nofail(DeviceState *dev)
{
    DeviceInfo *info = dev->info;

    if (qdev_init(dev) < 0) {
        error_report("Initialization of device %s failed", info->name);
        exit(1);
    }
}

static void qdev_property_del_all(DeviceState *dev)
{
    while (!QTAILQ_EMPTY(&dev->properties)) {
        DeviceProperty *prop = QTAILQ_FIRST(&dev->properties);

        QTAILQ_REMOVE(&dev->properties, prop, node);

        if (prop->release) {
            prop->release(dev, prop->name, prop->opaque);
        }

        g_free(prop->name);
        g_free(prop->type);
        g_free(prop);
    }
}

/* Unlink device from bus and free the structure.  */
void qdev_free(DeviceState *dev)
{
    BusState *bus;
    Property *prop;

    qdev_property_del_all(dev);

    if (dev->state == DEV_STATE_INITIALIZED) {
        while (dev->num_child_bus) {
            bus = QLIST_FIRST(&dev->child_bus);
            qbus_free(bus);
        }
        if (dev->info->vmsd)
            vmstate_unregister(dev, dev->info->vmsd, dev);
        if (dev->info->exit)
            dev->info->exit(dev);
        if (dev->opts)
            qemu_opts_del(dev->opts);
    }
    QTAILQ_REMOVE(&dev->parent_bus->children, dev, sibling);
    for (prop = dev->info->props; prop && prop->name; prop++) {
        if (prop->info->free) {
            prop->info->free(dev, prop);
        }
    }
    g_free(dev);
}

void qdev_machine_creation_done(void)
{
    /*
     * ok, initial machine setup is done, starting from now we can
     * only create hotpluggable devices
     */
    qdev_hotplug = 1;
}

bool qdev_machine_modified(void)
{
    return qdev_hot_added || qdev_hot_removed;
}

/* Get a character (serial) device interface.  */
CharDriverState *qdev_init_chardev(DeviceState *dev)
{
    static int next_serial;

    /* FIXME: This function needs to go away: use chardev properties!  */
    return serial_hds[next_serial++];
}

BusState *qdev_get_parent_bus(DeviceState *dev)
{
    return dev->parent_bus;
}

void qdev_init_gpio_in(DeviceState *dev, qemu_irq_handler handler, int n)
{
    assert(dev->num_gpio_in == 0);
    dev->num_gpio_in = n;
    dev->gpio_in = qemu_allocate_irqs(handler, dev, n);
}

void qdev_init_gpio_out(DeviceState *dev, qemu_irq *pins, int n)
{
    assert(dev->num_gpio_out == 0);
    dev->num_gpio_out = n;
    dev->gpio_out = pins;
}

qemu_irq qdev_get_gpio_in(DeviceState *dev, int n)
{
    assert(n >= 0 && n < dev->num_gpio_in);
    return dev->gpio_in[n];
}

void qdev_connect_gpio_out(DeviceState * dev, int n, qemu_irq pin)
{
    assert(n >= 0 && n < dev->num_gpio_out);
    dev->gpio_out[n] = pin;
}

void qdev_set_nic_properties(DeviceState *dev, NICInfo *nd)
{
    qdev_prop_set_macaddr(dev, "mac", nd->macaddr.a);
    if (nd->vlan)
        qdev_prop_set_vlan(dev, "vlan", nd->vlan);
    if (nd->netdev)
        qdev_prop_set_netdev(dev, "netdev", nd->netdev);
    if (nd->nvectors != DEV_NVECTORS_UNSPECIFIED &&
        qdev_prop_exists(dev, "vectors")) {
        qdev_prop_set_uint32(dev, "vectors", nd->nvectors);
    }
    nd->instantiated = 1;
}

BusState *qdev_get_child_bus(DeviceState *dev, const char *name)
{
    BusState *bus;

    QLIST_FOREACH(bus, &dev->child_bus, sibling) {
        if (strcmp(name, bus->name) == 0) {
            return bus;
        }
    }
    return NULL;
}

int qbus_walk_children(BusState *bus, qdev_walkerfn *devfn,
                       qbus_walkerfn *busfn, void *opaque)
{
    DeviceState *dev;
    int err;

    if (busfn) {
        err = busfn(bus, opaque);
        if (err) {
            return err;
        }
    }

    QTAILQ_FOREACH(dev, &bus->children, sibling) {
        err = qdev_walk_children(dev, devfn, busfn, opaque);
        if (err < 0) {
            return err;
        }
    }

    return 0;
}

int qdev_walk_children(DeviceState *dev, qdev_walkerfn *devfn,
                       qbus_walkerfn *busfn, void *opaque)
{
    BusState *bus;
    int err;

    if (devfn) {
        err = devfn(dev, opaque);
        if (err) {
            return err;
        }
    }

    QLIST_FOREACH(bus, &dev->child_bus, sibling) {
        err = qbus_walk_children(bus, devfn, busfn, opaque);
        if (err < 0) {
            return err;
        }
    }

    return 0;
}

static BusState *qbus_find_recursive(BusState *bus, const char *name,
                                     const BusInfo *info)
{
    DeviceState *dev;
    BusState *child, *ret;
    int match = 1;

    if (name && (strcmp(bus->name, name) != 0)) {
        match = 0;
    }
    if (info && (bus->info != info)) {
        match = 0;
    }
    if (match) {
        return bus;
    }

    QTAILQ_FOREACH(dev, &bus->children, sibling) {
        QLIST_FOREACH(child, &dev->child_bus, sibling) {
            ret = qbus_find_recursive(child, name, info);
            if (ret) {
                return ret;
            }
        }
    }
    return NULL;
}

DeviceState *qdev_find_recursive(BusState *bus, const char *id)
{
    DeviceState *dev, *ret;
    BusState *child;

    QTAILQ_FOREACH(dev, &bus->children, sibling) {
        if (dev->id && strcmp(dev->id, id) == 0)
            return dev;
        QLIST_FOREACH(child, &dev->child_bus, sibling) {
            ret = qdev_find_recursive(child, id);
            if (ret) {
                return ret;
            }
        }
    }
    return NULL;
}

static void qbus_list_bus(DeviceState *dev)
{
    BusState *child;
    const char *sep = " ";

    error_printf("child busses at \"%s\":",
                 dev->id ? dev->id : dev->info->name);
    QLIST_FOREACH(child, &dev->child_bus, sibling) {
        error_printf("%s\"%s\"", sep, child->name);
        sep = ", ";
    }
    error_printf("\n");
}

static void qbus_list_dev(BusState *bus)
{
    DeviceState *dev;
    const char *sep = " ";

    error_printf("devices at \"%s\":", bus->name);
    QTAILQ_FOREACH(dev, &bus->children, sibling) {
        error_printf("%s\"%s\"", sep, dev->info->name);
        if (dev->id)
            error_printf("/\"%s\"", dev->id);
        sep = ", ";
    }
    error_printf("\n");
}

static BusState *qbus_find_bus(DeviceState *dev, char *elem)
{
    BusState *child;

    QLIST_FOREACH(child, &dev->child_bus, sibling) {
        if (strcmp(child->name, elem) == 0) {
            return child;
        }
    }
    return NULL;
}

static DeviceState *qbus_find_dev(BusState *bus, const char *elem)
{
    DeviceState *dev;

    /*
     * try to match in order:
     *   (1) instance id, if present
     *   (2) driver name
     *   (3) driver alias, if present
     */
    QTAILQ_FOREACH(dev, &bus->children, sibling) {
        if (dev->id  &&  strcmp(dev->id, elem) == 0) {
            return dev;
        }
    }
    QTAILQ_FOREACH(dev, &bus->children, sibling) {
        if (strcmp(dev->info->name, elem) == 0) {
            return dev;
        }
    }
    QTAILQ_FOREACH(dev, &bus->children, sibling) {
        if (dev->info->alias && strcmp(dev->info->alias, elem) == 0) {
            return dev;
        }
    }
    return NULL;
}

static BusState *qbus_find(const char *path)
{
    DeviceState *dev;
    BusState *bus;
    char elem[128];
    int pos, len;

    /* find start element */
    if (path[0] == '/') {
        bus = main_system_bus;
        pos = 0;
    } else {
        if (sscanf(path, "%127[^/]%n", elem, &len) != 1) {
            assert(!path[0]);
            elem[0] = len = 0;
        }
        bus = qbus_find_recursive(main_system_bus, elem, NULL);
        if (!bus) {
            qerror_report(QERR_BUS_NOT_FOUND, elem);
            return NULL;
        }
        pos = len;
    }

    for (;;) {
        assert(path[pos] == '/' || !path[pos]);
        while (path[pos] == '/') {
            pos++;
        }
        if (path[pos] == '\0') {
            return bus;
        }

        /* find device */
        if (sscanf(path+pos, "%127[^/]%n", elem, &len) != 1) {
            assert(0);
            elem[0] = len = 0;
        }
        pos += len;
        dev = qbus_find_dev(bus, elem);
        if (!dev) {
            qerror_report(QERR_DEVICE_NOT_FOUND, elem);
            if (!monitor_cur_is_qmp()) {
                qbus_list_dev(bus);
            }
            return NULL;
        }

        assert(path[pos] == '/' || !path[pos]);
        while (path[pos] == '/') {
            pos++;
        }
        if (path[pos] == '\0') {
            /* last specified element is a device.  If it has exactly
             * one child bus accept it nevertheless */
            switch (dev->num_child_bus) {
            case 0:
                qerror_report(QERR_DEVICE_NO_BUS, elem);
                return NULL;
            case 1:
                return QLIST_FIRST(&dev->child_bus);
            default:
                qerror_report(QERR_DEVICE_MULTIPLE_BUSSES, elem);
                if (!monitor_cur_is_qmp()) {
                    qbus_list_bus(dev);
                }
                return NULL;
            }
        }

        /* find bus */
        if (sscanf(path+pos, "%127[^/]%n", elem, &len) != 1) {
            assert(0);
            elem[0] = len = 0;
        }
        pos += len;
        bus = qbus_find_bus(dev, elem);
        if (!bus) {
            qerror_report(QERR_BUS_NOT_FOUND, elem);
            if (!monitor_cur_is_qmp()) {
                qbus_list_bus(dev);
            }
            return NULL;
        }
    }
}

void qbus_create_inplace(BusState *bus, BusInfo *info,
                         DeviceState *parent, const char *name)
{
    char *buf;
    int i,len;

    bus->info = info;
    bus->parent = parent;

    if (name) {
        /* use supplied name */
        bus->name = g_strdup(name);
    } else if (parent && parent->id) {
        /* parent device has id -> use it for bus name */
        len = strlen(parent->id) + 16;
        buf = g_malloc(len);
        snprintf(buf, len, "%s.%d", parent->id, parent->num_child_bus);
        bus->name = buf;
    } else {
        /* no id -> use lowercase bus type for bus name */
        len = strlen(info->name) + 16;
        buf = g_malloc(len);
        len = snprintf(buf, len, "%s.%d", info->name,
                       parent ? parent->num_child_bus : 0);
        for (i = 0; i < len; i++)
            buf[i] = qemu_tolower(buf[i]);
        bus->name = buf;
    }

    QTAILQ_INIT(&bus->children);
    if (parent) {
        QLIST_INSERT_HEAD(&parent->child_bus, bus, sibling);
        parent->num_child_bus++;
    } else if (bus != main_system_bus) {
        /* TODO: once all bus devices are qdevified,
           only reset handler for main_system_bus should be registered here. */
        qemu_register_reset(qbus_reset_all_fn, bus);
    }
}

BusState *qbus_create(BusInfo *info, DeviceState *parent, const char *name)
{
    BusState *bus;

    bus = g_malloc0(info->size);
    bus->qdev_allocated = 1;
    qbus_create_inplace(bus, info, parent, name);
    return bus;
}

static void main_system_bus_create(void)
{
    /* assign main_system_bus before qbus_create_inplace()
     * in order to make "if (bus != main_system_bus)" work */
    main_system_bus = g_malloc0(system_bus_info.size);
    main_system_bus->qdev_allocated = 1;
    qbus_create_inplace(main_system_bus, &system_bus_info, NULL,
                        "main-system-bus");
}

void qbus_free(BusState *bus)
{
    DeviceState *dev;

    while ((dev = QTAILQ_FIRST(&bus->children)) != NULL) {
        qdev_free(dev);
    }
    if (bus->parent) {
        QLIST_REMOVE(bus, sibling);
        bus->parent->num_child_bus--;
    } else {
        assert(bus != main_system_bus); /* main_system_bus is never freed */
        qemu_unregister_reset(qbus_reset_all_fn, bus);
    }
    g_free((void*)bus->name);
    if (bus->qdev_allocated) {
        g_free(bus);
    }
}

#define qdev_printf(fmt, ...) monitor_printf(mon, "%*s" fmt, indent, "", ## __VA_ARGS__)
static void qbus_print(Monitor *mon, BusState *bus, int indent);

static void qdev_print_props(Monitor *mon, DeviceState *dev, Property *props,
                             const char *prefix, int indent)
{
    char buf[64];

    if (!props)
        return;
    while (props->name) {
        /*
         * TODO Properties without a print method are just for dirty
         * hacks.  qdev_prop_ptr is the only such PropertyInfo.  It's
         * marked for removal.  The test props->info->print should be
         * removed along with it.
         */
        if (props->info->print) {
            props->info->print(dev, props, buf, sizeof(buf));
            qdev_printf("%s-prop: %s = %s\n", prefix, props->name, buf);
        }
        props++;
    }
}

static void qdev_print(Monitor *mon, DeviceState *dev, int indent)
{
    BusState *child;
    qdev_printf("dev: %s, id \"%s\"\n", dev->info->name,
                dev->id ? dev->id : "");
    indent += 2;
    if (dev->num_gpio_in) {
        qdev_printf("gpio-in %d\n", dev->num_gpio_in);
    }
    if (dev->num_gpio_out) {
        qdev_printf("gpio-out %d\n", dev->num_gpio_out);
    }
    qdev_print_props(mon, dev, dev->info->props, "dev", indent);
    qdev_print_props(mon, dev, dev->parent_bus->info->props, "bus", indent);
    if (dev->parent_bus->info->print_dev)
        dev->parent_bus->info->print_dev(mon, dev, indent);
    QLIST_FOREACH(child, &dev->child_bus, sibling) {
        qbus_print(mon, child, indent);
    }
}

static void qbus_print(Monitor *mon, BusState *bus, int indent)
{
    struct DeviceState *dev;

    qdev_printf("bus: %s\n", bus->name);
    indent += 2;
    qdev_printf("type %s\n", bus->info->name);
    QTAILQ_FOREACH(dev, &bus->children, sibling) {
        qdev_print(mon, dev, indent);
    }
}
#undef qdev_printf

void do_info_qtree(Monitor *mon)
{
    if (main_system_bus)
        qbus_print(mon, main_system_bus, 0);
}

void do_info_qdm(Monitor *mon)
{
    DeviceInfo *info;

    for (info = device_info_list; info != NULL; info = info->next) {
        qdev_print_devinfo(info);
    }
}

int do_device_add(Monitor *mon, const QDict *qdict, QObject **ret_data)
{
    QemuOpts *opts;

    opts = qemu_opts_from_qdict(qemu_find_opts("device"), qdict);
    if (!opts) {
        return -1;
    }
    if (!monitor_cur_is_qmp() && qdev_device_help(opts)) {
        qemu_opts_del(opts);
        return 0;
    }
    if (!qdev_device_add(opts)) {
        qemu_opts_del(opts);
        return -1;
    }
    return 0;
}

int do_device_del(Monitor *mon, const QDict *qdict, QObject **ret_data)
{
    const char *id = qdict_get_str(qdict, "id");
    DeviceState *dev;

    dev = qdev_find_recursive(main_system_bus, id);
    if (NULL == dev) {
        qerror_report(QERR_DEVICE_NOT_FOUND, id);
        return -1;
    }
    return qdev_unplug(dev);
}

static int qdev_get_fw_dev_path_helper(DeviceState *dev, char *p, int size)
{
    int l = 0;

    if (dev && dev->parent_bus) {
        char *d;
        l = qdev_get_fw_dev_path_helper(dev->parent_bus->parent, p, size);
        if (dev->parent_bus->info->get_fw_dev_path) {
            d = dev->parent_bus->info->get_fw_dev_path(dev);
            l += snprintf(p + l, size - l, "%s", d);
            g_free(d);
        } else {
            l += snprintf(p + l, size - l, "%s", dev->info->name);
        }
    }
    l += snprintf(p + l , size - l, "/");

    return l;
}

char* qdev_get_fw_dev_path(DeviceState *dev)
{
    char path[128];
    int l;

    l = qdev_get_fw_dev_path_helper(dev, path, 128);

    path[l-1] = '\0';

    return strdup(path);
}

char *qdev_get_type(DeviceState *dev, Error **errp)
{
    return g_strdup(dev->info->name);
}

void qdev_ref(DeviceState *dev)
{
    dev->ref++;
}

void qdev_unref(DeviceState *dev)
{
    g_assert(dev->ref > 0);
    dev->ref--;
}

void qdev_property_add(DeviceState *dev, const char *name, const char *type,
                       DevicePropertyAccessor *get, DevicePropertyAccessor *set,
                       DevicePropertyRelease *release,
                       void *opaque, Error **errp)
{
    DeviceProperty *prop = g_malloc0(sizeof(*prop));

    prop->name = g_strdup(name);
    prop->type = g_strdup(type);

    prop->get = get;
    prop->set = set;
    prop->release = release;
    prop->opaque = opaque;

    QTAILQ_INSERT_TAIL(&dev->properties, prop, node);
}

static DeviceProperty *qdev_property_find(DeviceState *dev, const char *name)
{
    DeviceProperty *prop;

    QTAILQ_FOREACH(prop, &dev->properties, node) {
        if (strcmp(prop->name, name) == 0) {
            return prop;
        }
    }

    return NULL;
}

void qdev_property_get(DeviceState *dev, Visitor *v, const char *name,
                       Error **errp)
{
    DeviceProperty *prop = qdev_property_find(dev, name);

    if (prop == NULL) {
        error_set(errp, QERR_PROPERTY_NOT_FOUND, dev->id?:"", name);
        return;
    }

    if (!prop->get) {
        error_set(errp, QERR_PERMISSION_DENIED);
    } else {
        prop->get(dev, v, prop->opaque, name, errp);
    }
}

void qdev_property_set(DeviceState *dev, Visitor *v, const char *name,
                       Error **errp)
{
    DeviceProperty *prop = qdev_property_find(dev, name);

    if (prop == NULL) {
        error_set(errp, QERR_PROPERTY_NOT_FOUND, dev->id?:"", name);
        return;
    }

    if (!prop->set) {
        error_set(errp, QERR_PERMISSION_DENIED);
    } else {
        prop->set(dev, v, prop->opaque, name, errp);
    }
}

const char *qdev_property_get_type(DeviceState *dev, const char *name, Error **errp)
{
    DeviceProperty *prop = qdev_property_find(dev, name);

    if (prop == NULL) {
        error_set(errp, QERR_PROPERTY_NOT_FOUND, dev->id?:"", name);
        return NULL;
    }

    return prop->type;
}

/**
 * Legacy property handling
 */

static void qdev_get_legacy_property(DeviceState *dev, Visitor *v, void *opaque,
                                     const char *name, Error **errp)
{
    Property *prop = opaque;

    char buffer[1024];
    char *ptr = buffer;

    prop->info->print(dev, prop, buffer, sizeof(buffer));
    visit_type_str(v, &ptr, name, errp);
}

static void qdev_set_legacy_property(DeviceState *dev, Visitor *v, void *opaque,
                                     const char *name, Error **errp)
{
    Property *prop = opaque;
    Error *local_err = NULL;
    char *ptr = NULL;
    int ret;

    if (dev->state != DEV_STATE_CREATED) {
        error_set(errp, QERR_PERMISSION_DENIED);
        return;
    }

    visit_type_str(v, &ptr, name, &local_err);
    if (local_err) {
        error_propagate(errp, local_err);
        return;
    }

    ret = prop->info->parse(dev, prop, ptr);
    error_set_from_qdev_prop_error(errp, ret, dev, prop, ptr);
    g_free(ptr);
}

/**
 * @qdev_add_legacy_property - adds a legacy property
 *
 * Do not use this is new code!  Properties added through this interface will
 * be given names and types in the "legacy" namespace.
 *
 * Legacy properties are always processed as strings.  The format of the string
 * depends on the property type.
 */
void qdev_property_add_legacy(DeviceState *dev, Property *prop,
                              Error **errp)
{
    gchar *name, *type;

    name = g_strdup_printf("legacy-%s", prop->name);
    type = g_strdup_printf("legacy<%s>",
                           prop->info->legacy_name ?: prop->info->name);

    qdev_property_add(dev, name, type,
                      prop->info->print ? qdev_get_legacy_property : NULL,
                      prop->info->parse ? qdev_set_legacy_property : NULL,
                      NULL,
                      prop, errp);

    g_free(type);
    g_free(name);
}

/**
 * @qdev_property_add_static - add a @Property to a device.
 *
 * Static properties access data in a struct.  The actual type of the
 * property and the field depends on the property type.
 */
void qdev_property_add_static(DeviceState *dev, Property *prop,
                              Error **errp)
{
    qdev_property_add(dev, prop->name, prop->info->name,
                      prop->info->get, prop->info->set,
                      NULL,
                      prop, errp);
}

DeviceState *qdev_get_root(void)
{
    static DeviceState *qdev_root;

    if (!qdev_root) {
        qdev_root = qdev_create(NULL, "container");
        qdev_init_nofail(qdev_root);
    }

    return qdev_root;
}

static void qdev_get_child_property(DeviceState *dev, Visitor *v, void *opaque,
                                    const char *name, Error **errp)
{
    DeviceState *child = opaque;
    gchar *path;

    path = qdev_get_canonical_path(child);
    visit_type_str(v, &path, name, errp);
    g_free(path);
}

void qdev_property_add_child(DeviceState *dev, const char *name,
                             DeviceState *child, Error **errp)
{
    gchar *type;

    type = g_strdup_printf("child<%s>", child->info->name);

    qdev_property_add(dev, name, type, qdev_get_child_property,
                      NULL, NULL, child, errp);

    qdev_ref(child);
    g_assert(child->parent == NULL);
    child->parent = dev;

    g_free(type);
}

static void qdev_get_link_property(DeviceState *dev, Visitor *v, void *opaque,
                                   const char *name, Error **errp)
{
    DeviceState **child = opaque;
    gchar *path;

    if (*child) {
        path = qdev_get_canonical_path(*child);
        visit_type_str(v, &path, name, errp);
        g_free(path);
    } else {
        path = (gchar *)"";
        visit_type_str(v, &path, name, errp);
    }
}

static void qdev_set_link_property(DeviceState *dev, Visitor *v, void *opaque,
                                   const char *name, Error **errp)
{
    DeviceState **child = opaque;
    bool ambiguous = false;
    const char *type;
    char *path;

    type = qdev_property_get_type(dev, name, NULL);

    visit_type_str(v, &path, name, errp);

    if (*child) {
        qdev_unref(*child);
    }

    if (strcmp(path, "") != 0) {
        DeviceState *target;

        target = qdev_resolve_path(path, &ambiguous);
        if (target) {
            gchar *target_type;

            target_type = g_strdup_printf("link<%s>", target->info->name);
            if (strcmp(target_type, type) == 0) {
                *child = target;
                qdev_ref(target);
            } else {
                error_set(errp, QERR_INVALID_PARAMETER_TYPE, name, type);
            }

            g_free(target_type);
        } else {
            error_set(errp, QERR_DEVICE_NOT_FOUND, path);
        }
    } else {
        *child = NULL;
    }

    g_free(path);
}

void qdev_property_add_link(DeviceState *dev, const char *name,
                            const char *type, DeviceState **child,
                            Error **errp)
{
    gchar *full_type;

    full_type = g_strdup_printf("link<%s>", type);

    qdev_property_add(dev, name, full_type,
                      qdev_get_link_property,
                      qdev_set_link_property,
                      NULL, child, errp);

    g_free(full_type);
}

gchar *qdev_get_canonical_path(DeviceState *dev)
{
    DeviceState *root = qdev_get_root();
    char *newpath = NULL, *path = NULL;

    while (dev != root) {
        DeviceProperty *prop = NULL;

        g_assert(dev->parent != NULL);

        QTAILQ_FOREACH(prop, &dev->parent->properties, node) {
            if (!strstart(prop->type, "child<", NULL)) {
                continue;
            }

            if (prop->opaque == dev) {
                if (path) {
                    newpath = g_strdup_printf("%s/%s", prop->name, path);
                    g_free(path);
                    path = newpath;
                } else {
                    path = g_strdup(prop->name);
                }
                break;
            }
        }

        g_assert(prop != NULL);

        dev = dev->parent;
    }

    newpath = g_strdup_printf("/%s", path);
    g_free(path);

    return newpath;
}

static DeviceState *qdev_resolve_abs_path(DeviceState *parent,
                                          gchar **parts,
                                          int index)
{
    DeviceProperty *prop;
    DeviceState *child;

    if (parts[index] == NULL) {
        return parent;
    }

    if (strcmp(parts[index], "") == 0) {
        return qdev_resolve_abs_path(parent, parts, index + 1);
    }

    prop = qdev_property_find(parent, parts[index]);
    if (prop == NULL) {
        return NULL;
    }

    child = NULL;
    if (strstart(prop->type, "link<", NULL)) {
        DeviceState **pchild = prop->opaque;
        if (*pchild) {
            child = *pchild;
        }
    } else if (strstart(prop->type, "child<", NULL)) {
        child = prop->opaque;
    }

    if (!child) {
        return NULL;
    }

    return qdev_resolve_abs_path(child, parts, index + 1);
}

static DeviceState *qdev_resolve_partial_path(DeviceState *parent,
                                              gchar **parts,
                                              bool *ambiguous)
{
    DeviceState *dev;
    DeviceProperty *prop;

    dev = qdev_resolve_abs_path(parent, parts, 0);

    QTAILQ_FOREACH(prop, &parent->properties, node) {
        DeviceState *found;

        if (!strstart(prop->type, "child<", NULL)) {
            continue;
        }

        found = qdev_resolve_partial_path(prop->opaque, parts, ambiguous);
        if (found) {
            if (dev) {
                if (ambiguous) {
                    *ambiguous = true;
                }
                return NULL;
            }
            dev = found;
        }

        if (ambiguous && *ambiguous) {
            return NULL;
        }
    }

    return dev;
}

DeviceState *qdev_resolve_path(const char *path, bool *ambiguous)
{
    bool partial_path = true;
    DeviceState *dev;
    gchar **parts;

    parts = g_strsplit(path, "/", 0);
    if (parts == NULL || parts[0] == NULL) {
        g_strfreev(parts);
        return qdev_get_root();
    }

    if (strcmp(parts[0], "") == 0) {
        partial_path = false;
    }

    if (partial_path) {
        if (ambiguous) {
            *ambiguous = false;
        }
        dev = qdev_resolve_partial_path(qdev_get_root(), parts, ambiguous);
    } else {
        dev = qdev_resolve_abs_path(qdev_get_root(), parts, 1);
    }

    g_strfreev(parts);

    return dev;
}

typedef struct StringProperty
{
    char *(*get)(DeviceState *, Error **);
    void (*set)(DeviceState *, const char *, Error **);
} StringProperty;

static void qdev_property_get_str(DeviceState *dev, Visitor *v, void *opaque,
                                  const char *name, Error **errp)
{
    StringProperty *prop = opaque;
    char *value;

    value = prop->get(dev, errp);
    if (value) {
        visit_type_str(v, &value, name, errp);
        g_free(value);
    }
}

static void qdev_property_set_str(DeviceState *dev, Visitor *v, void *opaque,
                                  const char *name, Error **errp)
{
    StringProperty *prop = opaque;
    char *value;
    Error *local_err = NULL;

    visit_type_str(v, &value, name, &local_err);
    if (local_err) {
        error_propagate(errp, local_err);
        return;
    }

    prop->set(dev, value, errp);
    g_free(value);
}

static void qdev_property_release_str(DeviceState *dev, const char *name,
                                      void *opaque)
{
    StringProperty *prop = opaque;
    g_free(prop);
}

void qdev_property_add_str(DeviceState *dev, const char *name,
                           char *(*get)(DeviceState *, Error **),
                           void (*set)(DeviceState *, const char *, Error **),
                           Error **errp)
{
    StringProperty *prop = g_malloc0(sizeof(*prop));

    prop->get = get;
    prop->set = set;

    qdev_property_add(dev, name, "string",
                      get ? qdev_property_get_str : NULL,
                      set ? qdev_property_set_str : NULL,
                      qdev_property_release_str,
                      prop, errp);
}

<<<<<<< HEAD
static DeviceState *qbus_find_dev_recursive(BusState *bus, const char *elem)
{
    DeviceState *dev = qbus_find_dev(bus, elem);
    if (!dev) {
        BusState *child;
        DeviceState *found;
        QTAILQ_FOREACH(dev, &bus->children, sibling) {
            QLIST_FOREACH(child, &dev->child_bus, sibling) {
                if ((found = qbus_find_dev_recursive(child, elem))) {
                    return found;
                }
            }
        }
    }
    return dev;
}

int do_change_qdev(Monitor *mon, const char *device, const char *target,
                   const char *arg)
{
    const char *sep = strrchr(device, '/');
    DeviceState *dev = NULL;
    if (sep) {
        char *device_path = g_strdup(device);
        device_path[sep - device] = 0;
        BusState *bus = qbus_find(device_path);
        g_free(device_path);
        if (bus) {
            dev = qbus_find_dev(bus, sep + 1);
        }
    } else {
        dev = qbus_find_dev_recursive(main_system_bus, device);
    }
    if (!dev) {
        qerror_report(QERR_DEVICE_NOT_FOUND, device);
        return -1;
    }
    if (!dev->info->change) {
        qerror_report(QERR_INVALID_PARAMETER, device);
        return -1;
    }
    return dev->info->change(dev, target, arg);
=======
void qdev_machine_init(void)
{
    qdev_get_peripheral_anon();
    qdev_get_peripheral();
>>>>>>> f3c6a169
}<|MERGE_RESOLUTION|>--- conflicted
+++ resolved
@@ -1530,7 +1530,6 @@
                       prop, errp);
 }
 
-<<<<<<< HEAD
 static DeviceState *qbus_find_dev_recursive(BusState *bus, const char *elem)
 {
     DeviceState *dev = qbus_find_dev(bus, elem);
@@ -1573,10 +1572,10 @@
         return -1;
     }
     return dev->info->change(dev, target, arg);
-=======
+}
+
 void qdev_machine_init(void)
 {
     qdev_get_peripheral_anon();
     qdev_get_peripheral();
->>>>>>> f3c6a169
 }