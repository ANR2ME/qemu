/*
 * TI OMAP L4 interconnect emulation.
 *
 * Copyright (C) 2007-2009 Nokia Corporation
 * Written by Andrzej Zaborowski <andrew@openedhand.com>
 *
 * This program is free software; you can redistribute it and/or
 * modify it under the terms of the GNU General Public License as
 * published by the Free Software Foundation; either version 2 or
 * (at your option) any later version of the License.
 *
 * This program is distributed in the hope that it will be useful,
 * but WITHOUT ANY WARRANTY; without even the implied warranty of
 * MERCHANTABILITY or FITNESS FOR A PARTICULAR PURPOSE.  See the
 * GNU General Public License for more details.
 *
 * You should have received a copy of the GNU General Public License along
 * with this program; if not, see <http://www.gnu.org/licenses/>.
 */
#include "hw.h"
#include "omap.h"

<<<<<<< HEAD
/* Define to prevent registering L4 TA regions for OMAP3 */
#define OMAP3_REDUCE_IOREGIONS

/* Define to group all L4 regions together as one I/O region */
/*# define L4_MUX_HACK*/

/* L4 Interconnect */
#ifdef L4_MUX_HACK
static int omap_l4_io_entries;
static int omap_cpu_io_entry;
static struct omap_l4_entry {
        CPUReadMemoryFunc * const *mem_read;
        CPUWriteMemoryFunc * const *mem_write;
        void *opaque;
} *omap_l4_io_entry;
static CPUReadMemoryFunc * const *omap_l4_io_readb_fn;
static CPUReadMemoryFunc * const *omap_l4_io_readh_fn;
static CPUReadMemoryFunc * const *omap_l4_io_readw_fn;
static CPUWriteMemoryFunc * const *omap_l4_io_writeb_fn;
static CPUWriteMemoryFunc * const *omap_l4_io_writeh_fn;
static CPUWriteMemoryFunc * const *omap_l4_io_writew_fn;
static void **omap_l4_io_opaque;

int l4_register_io_memory(CPUReadMemoryFunc * const *mem_read,
                CPUWriteMemoryFunc * const *mem_write, void *opaque)
{
    omap_l4_io_entry[omap_l4_io_entries].mem_read = mem_read;
    omap_l4_io_entry[omap_l4_io_entries].mem_write = mem_write;
    omap_l4_io_entry[omap_l4_io_entries].opaque = opaque;

    return omap_l4_io_entries ++;
}

static uint32_t omap_l4_io_readb(void *opaque, target_phys_addr_t addr)
{
    unsigned int i = (addr - OMAP2_L4_BASE) >> TARGET_PAGE_BITS;

    return omap_l4_io_readb_fn[i](omap_l4_io_opaque[i], addr);
}

static uint32_t omap_l4_io_readh(void *opaque, target_phys_addr_t addr)
{
    unsigned int i = (addr - OMAP2_L4_BASE) >> TARGET_PAGE_BITS;

    return omap_l4_io_readh_fn[i](omap_l4_io_opaque[i], addr);
}

static uint32_t omap_l4_io_readw(void *opaque, target_phys_addr_t addr)
{
    unsigned int i = (addr - OMAP2_L4_BASE) >> TARGET_PAGE_BITS;

    return omap_l4_io_readw_fn[i](omap_l4_io_opaque[i], addr);
}

static void omap_l4_io_writeb(void *opaque, target_phys_addr_t addr,
                uint32_t value)
{
    unsigned int i = (addr - OMAP2_L4_BASE) >> TARGET_PAGE_BITS;

    return omap_l4_io_writeb_fn[i](omap_l4_io_opaque[i], addr, value);
}

static void omap_l4_io_writeh(void *opaque, target_phys_addr_t addr,
                uint32_t value)
{
    unsigned int i = (addr - OMAP2_L4_BASE) >> TARGET_PAGE_BITS;

    return omap_l4_io_writeh_fn[i](omap_l4_io_opaque[i], addr, value);
}

static void omap_l4_io_writew(void *opaque, target_phys_addr_t addr,
                uint32_t value)
{
    unsigned int i = (addr - OMAP2_L4_BASE) >> TARGET_PAGE_BITS;

    return omap_l4_io_writew_fn[i](omap_l4_io_opaque[i], addr, value);
}

static CPUReadMemoryFunc * const omap_l4_io_readfn[] = {
    omap_l4_io_readb,
    omap_l4_io_readh,
    omap_l4_io_readw,
};

static CPUWriteMemoryFunc * const omap_l4_io_writefn[] = {
    omap_l4_io_writeb,
    omap_l4_io_writeh,
    omap_l4_io_writew,
};
#else
int l4_register_io_memory(CPUReadMemoryFunc * const *mem_read,
                          CPUWriteMemoryFunc * const *mem_write,
                          void *opaque)
{
    return cpu_register_io_memory(mem_read, mem_write, opaque,
                                  DEVICE_NATIVE_ENDIAN);
}
#endif

=======
>>>>>>> 217bfb44
struct omap_l4_s {
    MemoryRegion *address_space;
    target_phys_addr_t base;
    int ta_num;
    struct omap_target_agent_s ta[0];
};

<<<<<<< HEAD
struct omap_l4_s *omap_l4_init(target_phys_addr_t base, int ta_num,
                               int region_count)
=======
struct omap_l4_s *omap_l4_init(MemoryRegion *address_space,
                               target_phys_addr_t base, int ta_num)
>>>>>>> 217bfb44
{
    struct omap_l4_s *bus = g_malloc0(
                    sizeof(*bus) + ta_num * sizeof(*bus->ta));

    bus->address_space = address_space;
    bus->ta_num = ta_num;
    bus->base = base;

<<<<<<< HEAD
#ifdef L4_MUX_HACK
    omap_l4_io_entries = 1;
    omap_l4_io_entry = g_malloc0(region_count * sizeof(*omap_l4_io_entry));
    omap_cpu_io_entry =
            cpu_register_io_memory(omap_l4_io_readfn,
                            omap_l4_io_writefn, bus, DEVICE_NATIVE_ENDIAN);
# define L4_PAGES	(0xb4000 / TARGET_PAGE_SIZE)
    omap_l4_io_readb_fn = g_malloc0(sizeof(void *) * L4_PAGES);
    omap_l4_io_readh_fn = g_malloc0(sizeof(void *) * L4_PAGES);
    omap_l4_io_readw_fn = g_malloc0(sizeof(void *) * L4_PAGES);
    omap_l4_io_writeb_fn = g_malloc0(sizeof(void *) * L4_PAGES);
    omap_l4_io_writeh_fn = g_malloc0(sizeof(void *) * L4_PAGES);
    omap_l4_io_writew_fn = g_malloc0(sizeof(void *) * L4_PAGES);
    omap_l4_io_opaque = g_malloc0(sizeof(void *) * L4_PAGES);
#endif

=======
>>>>>>> 217bfb44
    return bus;
}

target_phys_addr_t omap_l4_attach(struct omap_target_agent_s *ta, int region,
                                  int iotype)
{
    target_phys_addr_t base;
    ssize_t size;
#ifdef L4_MUX_HACK
    int i;
#endif

    if (region < 0 || region >= ta->regions) {
        fprintf(stderr, "%s: bad io region (%i)\n", __func__, region);
        exit(-1);
    }

    base = ta->bus->base + ta->start[region].offset;
    size = ta->start[region].size;
    if (iotype) {
#ifndef L4_MUX_HACK
        cpu_register_physical_memory(base, size, iotype);
#else
        cpu_register_physical_memory(base, size, omap_cpu_io_entry);
        i = (base - ta->bus->base) / TARGET_PAGE_SIZE;
        for (; size > 0; size -= TARGET_PAGE_SIZE, i++) {
            omap_l4_io_readb_fn[i] = omap_l4_io_entry[iotype].mem_read[0];
            omap_l4_io_readh_fn[i] = omap_l4_io_entry[iotype].mem_read[1];
            omap_l4_io_readw_fn[i] = omap_l4_io_entry[iotype].mem_read[2];
            omap_l4_io_writeb_fn[i] = omap_l4_io_entry[iotype].mem_write[0];
            omap_l4_io_writeh_fn[i] = omap_l4_io_entry[iotype].mem_write[1];
            omap_l4_io_writew_fn[i] = omap_l4_io_entry[iotype].mem_write[2];
            omap_l4_io_opaque[i] = omap_l4_io_entry[iotype].opaque;
        }
#endif
    }

    return base;
}

target_phys_addr_t omap_l4_region_base(struct omap_target_agent_s *ta,
                                       int region)
{
    return ta->bus->base + ta->start[region].offset;
}

<<<<<<< HEAD
uint32_t omap_l4_size(struct omap_target_agent_s *ta, int region)
=======
target_phys_addr_t omap_l4_region_size(struct omap_target_agent_s *ta,
                                       int region)
>>>>>>> 217bfb44
{
    return ta->start[region].size;
}

<<<<<<< HEAD
static uint32_t omap2_l4ta_read(void *opaque, target_phys_addr_t addr)
=======
static uint64_t omap_l4ta_read(void *opaque, target_phys_addr_t addr,
                               unsigned size)
>>>>>>> 217bfb44
{
    struct omap_target_agent_s *s = (struct omap_target_agent_s *) opaque;

    if (size != 2) {
        return omap_badwidth_read16(opaque, addr);
    }

    switch (addr) {
    case 0x00:	/* COMPONENT */
        return s->component;

    case 0x20:	/* AGENT_CONTROL */
        return s->control;

    case 0x28:	/* AGENT_STATUS */
        return s->status;
    }

    OMAP_BAD_REG(addr);
    return 0;
}

<<<<<<< HEAD
static void omap2_l4ta_write(void *opaque, target_phys_addr_t addr,
                uint32_t value)
=======
static void omap_l4ta_write(void *opaque, target_phys_addr_t addr,
                            uint64_t value, unsigned size)
>>>>>>> 217bfb44
{
    struct omap_target_agent_s *s = (struct omap_target_agent_s *) opaque;

    if (size != 4) {
        return omap_badwidth_write32(opaque, addr, value);
    }

    switch (addr) {
    case 0x00:	/* COMPONENT */
    case 0x28:	/* AGENT_STATUS */
        OMAP_RO_REG(addr);
        break;

    case 0x20:	/* AGENT_CONTROL */
        s->control = value & 0x01000700;
        if (value & 1)					/* OCP_RESET */
            s->status &= ~1;				/* REQ_TIMEOUT */
        break;

    default:
        OMAP_BAD_REG(addr);
    }
}

<<<<<<< HEAD
static CPUReadMemoryFunc * const omap2_l4ta_readfn[] = {
    omap_badwidth_read16,
    omap2_l4ta_read,
    omap_badwidth_read16,
};

static CPUWriteMemoryFunc * const omap2_l4ta_writefn[] = {
    omap_badwidth_write32,
    omap_badwidth_write32,
    omap2_l4ta_write,
=======
static const MemoryRegionOps omap_l4ta_ops = {
    .read = omap_l4ta_read,
    .write = omap_l4ta_write,
    .endianness = DEVICE_NATIVE_ENDIAN,
>>>>>>> 217bfb44
};

struct omap_target_agent_s *omap2_l4ta_init(struct omap_l4_s *bus,
        const struct omap_l4_region_s *regions,
        const struct omap2_l4_agent_info_s *agents,
	int cs)
{
    int i;
    struct omap_target_agent_s *ta = NULL;
    const struct omap2_l4_agent_info_s *info = NULL;

    for (i = 0; i < bus->ta_num; i ++)
        if (agents[i].ta == cs) {
            ta = &bus->ta[i];
            info = &agents[i];
            break;
        }
    if (!ta) {
        fprintf(stderr, "%s: bad target agent (%i)\n", __FUNCTION__, cs);
        exit(-1);
    }

    ta->bus = bus;
    ta->start = &regions[info->region];
    ta->regions = info->regions;

    ta->component = ('Q' << 24) | ('E' << 16) | ('M' << 8) | ('U' << 0);
    ta->status = 0x00000000;
    ta->control = 0x00000200;	/* XXX 01000200 for L4TAO */

<<<<<<< HEAD
    iomemtype = l4_register_io_memory(omap2_l4ta_readfn,
                                      omap2_l4ta_writefn, ta);
    ta->base = omap_l4_attach(ta, info->ta_region, iomemtype);
=======
    memory_region_init_io(&ta->iomem, &omap_l4ta_ops, ta, "omap.l4ta",
                          omap_l4_region_size(ta, info->ta_region));
    omap_l4_attach(ta, info->ta_region, &ta->iomem);
>>>>>>> 217bfb44

    return ta;
}

<<<<<<< HEAD
#if defined(L4_MUX_HACK) || !defined(OMAP3_REDUCE_IOREGIONS)
static uint32_t omap3_l4ta_read(void *opaque, target_phys_addr_t addr)
{
    struct omap_target_agent_s *s = (struct omap_target_agent_s *)opaque;
=======
target_phys_addr_t omap_l4_attach(struct omap_target_agent_s *ta,
                                         int region, MemoryRegion *mr)
{
    target_phys_addr_t base;
>>>>>>> 217bfb44

    switch (addr) {
    case 0x00: /* COMPONENT_L */
        return s->component;
    case 0x04: /* COMPONENT_H */
        return 0;
    case 0x18: /* CORE_L */
        return s->component;
    case 0x1c: /* CORE_H */
        return s->component >> 16;
    case 0x20: /* AGENT_CONTROL_L */
        return s->control;
    case 0x24: /* AGENT_CONTROL_H */
        return s->control_h;
    case 0x28: /* AGENT_STATUS_L */
        return s->status;
    case 0x2c: /* AGENT_STATUS_H */
        return 0;
    default:
        break;
    }

<<<<<<< HEAD
    OMAP_BAD_REG(s->base + addr);
    return 0;
}

static void omap3_l4ta_write(void *opaque, target_phys_addr_t addr,
                             uint32_t value)
{
    struct omap_target_agent_s *s = (struct omap_target_agent_s *)opaque;

    switch (addr) {
    case 0x00: /* COMPONENT_L */
    case 0x04: /* COMPONENT_H */
    case 0x18: /* CORE_L */
    case 0x1c: /* CORE_H */
        OMAP_RO_REG(s->base + addr);
        break;
    case 0x20: /* AGENT_CONTROL_L */
        s->control = value & 0x00000701;
        break;
    case 0x24: /* AGENT_CONTROL_H */
        s->control_h = value & 0x100; /* TODO: shouldn't this be read-only? */
        break;
    case 0x28: /* AGENT_STATUS_L */
        if (value & 0x100) {
            s->status &= ~0x100; /* REQ_TIMEOUT */
        }
        break;
    case 0x2c: /* AGENT_STATUS_H */
        /* no writable bits although the register is listed as RW */
        break;
    default:
        OMAP_BAD_REG(s->base + addr);
        break;
    }
}

static void omap3_l4ta_save_state(QEMUFile *f, void *opaque)
{
    struct omap_target_agent_s *s = (struct omap_target_agent_s *)opaque;

    qemu_put_be32(f, s->control);
    qemu_put_be32(f, s->control_h);
    qemu_put_be32(f, s->status);
}

static int omap3_l4ta_load_state(QEMUFile *f, void *opaque, int version_id)
{
    struct omap_target_agent_s *s = (struct omap_target_agent_s *)opaque;

    if (version_id) {
        return -EINVAL;
    }

    s->control = qemu_get_be32(f);
    s->control_h = qemu_get_be32(f);
    s->status = qemu_get_be32(f);

    return 0;
}

static CPUReadMemoryFunc *omap3_l4ta_readfn[] = {
    omap_badwidth_read32,
    omap_badwidth_read32,
    omap3_l4ta_read,
};

static CPUWriteMemoryFunc *omap3_l4ta_writefn[] = {
    omap_badwidth_write32,
    omap_badwidth_write32,
    omap3_l4ta_write,
};
#endif

struct omap_target_agent_s *omap3_l4ta_init(
    struct omap_l4_s *bus,
    const struct omap_l4_region_s *regions,
    const struct omap3_l4_agent_info_s *agents,
    int cs)
{
#if defined(L4_MUX_HACK) || !defined(OMAP3_REDUCE_IOREGIONS)
    int iomemtype;
#endif
    int i;
    struct omap_target_agent_s *ta = NULL;
    const struct omap3_l4_agent_info_s *info = NULL;

    for (i = 0; i < bus->ta_num; i++)
        if (agents[i].agent_id == cs) {
            ta = &bus->ta[i];
            info = &agents[i];
            break;
        }
    if (!ta) {
        hw_error("%s: invalid agent id (%i)", __func__, cs);
    }
    if (ta->bus) {
        hw_error("%s: target agent (%d) already initialized", __func__, cs);
=======
    base = ta->bus->base + ta->start[region].offset;
    if (mr) {
        memory_region_add_subregion(ta->bus->address_space, base, mr);
>>>>>>> 217bfb44
    }

    ta->bus = bus;
    ta->start = &regions[info->first_region_id];
    ta->regions = info->region_count;

    ta->component = ('Q' << 24) | ('E' << 16) | ('M' << 8) | ('U' << 0);
    ta->status = 0x00000000;
    ta->control = 0x00000200;

    for (i = 0; i < info->region_count; i++) {
        if (regions[info->first_region_id + i].access == L4TYPE_TA) {
            break;
        }
    }
    if (i >= info->region_count) {
        hw_error("%s: specified agent (%d) has no TA region", __func__, cs);
    }

#if defined(L4_MUX_HACK) || !defined(OMAP3_REDUCE_IOREGIONS)
    iomemtype = l4_register_io_memory(0, omap3_l4ta_readfn,
                                      omap3_l4ta_writefn, ta);
    ta->base = omap_l4_attach(ta, i, iomemtype);

    register_savevm("omap3_l4ta", ta->base >> 8, 0,
                    omap3_l4ta_save_state, omap3_l4ta_load_state, ta);
#else
    ta->base = ta->bus->base + ta->start[i].offset;
#endif

    return ta;
}<|MERGE_RESOLUTION|>--- conflicted
+++ resolved
@@ -20,108 +20,6 @@
 #include "hw.h"
 #include "omap.h"
 
-<<<<<<< HEAD
-/* Define to prevent registering L4 TA regions for OMAP3 */
-#define OMAP3_REDUCE_IOREGIONS
-
-/* Define to group all L4 regions together as one I/O region */
-/*# define L4_MUX_HACK*/
-
-/* L4 Interconnect */
-#ifdef L4_MUX_HACK
-static int omap_l4_io_entries;
-static int omap_cpu_io_entry;
-static struct omap_l4_entry {
-        CPUReadMemoryFunc * const *mem_read;
-        CPUWriteMemoryFunc * const *mem_write;
-        void *opaque;
-} *omap_l4_io_entry;
-static CPUReadMemoryFunc * const *omap_l4_io_readb_fn;
-static CPUReadMemoryFunc * const *omap_l4_io_readh_fn;
-static CPUReadMemoryFunc * const *omap_l4_io_readw_fn;
-static CPUWriteMemoryFunc * const *omap_l4_io_writeb_fn;
-static CPUWriteMemoryFunc * const *omap_l4_io_writeh_fn;
-static CPUWriteMemoryFunc * const *omap_l4_io_writew_fn;
-static void **omap_l4_io_opaque;
-
-int l4_register_io_memory(CPUReadMemoryFunc * const *mem_read,
-                CPUWriteMemoryFunc * const *mem_write, void *opaque)
-{
-    omap_l4_io_entry[omap_l4_io_entries].mem_read = mem_read;
-    omap_l4_io_entry[omap_l4_io_entries].mem_write = mem_write;
-    omap_l4_io_entry[omap_l4_io_entries].opaque = opaque;
-
-    return omap_l4_io_entries ++;
-}
-
-static uint32_t omap_l4_io_readb(void *opaque, target_phys_addr_t addr)
-{
-    unsigned int i = (addr - OMAP2_L4_BASE) >> TARGET_PAGE_BITS;
-
-    return omap_l4_io_readb_fn[i](omap_l4_io_opaque[i], addr);
-}
-
-static uint32_t omap_l4_io_readh(void *opaque, target_phys_addr_t addr)
-{
-    unsigned int i = (addr - OMAP2_L4_BASE) >> TARGET_PAGE_BITS;
-
-    return omap_l4_io_readh_fn[i](omap_l4_io_opaque[i], addr);
-}
-
-static uint32_t omap_l4_io_readw(void *opaque, target_phys_addr_t addr)
-{
-    unsigned int i = (addr - OMAP2_L4_BASE) >> TARGET_PAGE_BITS;
-
-    return omap_l4_io_readw_fn[i](omap_l4_io_opaque[i], addr);
-}
-
-static void omap_l4_io_writeb(void *opaque, target_phys_addr_t addr,
-                uint32_t value)
-{
-    unsigned int i = (addr - OMAP2_L4_BASE) >> TARGET_PAGE_BITS;
-
-    return omap_l4_io_writeb_fn[i](omap_l4_io_opaque[i], addr, value);
-}
-
-static void omap_l4_io_writeh(void *opaque, target_phys_addr_t addr,
-                uint32_t value)
-{
-    unsigned int i = (addr - OMAP2_L4_BASE) >> TARGET_PAGE_BITS;
-
-    return omap_l4_io_writeh_fn[i](omap_l4_io_opaque[i], addr, value);
-}
-
-static void omap_l4_io_writew(void *opaque, target_phys_addr_t addr,
-                uint32_t value)
-{
-    unsigned int i = (addr - OMAP2_L4_BASE) >> TARGET_PAGE_BITS;
-
-    return omap_l4_io_writew_fn[i](omap_l4_io_opaque[i], addr, value);
-}
-
-static CPUReadMemoryFunc * const omap_l4_io_readfn[] = {
-    omap_l4_io_readb,
-    omap_l4_io_readh,
-    omap_l4_io_readw,
-};
-
-static CPUWriteMemoryFunc * const omap_l4_io_writefn[] = {
-    omap_l4_io_writeb,
-    omap_l4_io_writeh,
-    omap_l4_io_writew,
-};
-#else
-int l4_register_io_memory(CPUReadMemoryFunc * const *mem_read,
-                          CPUWriteMemoryFunc * const *mem_write,
-                          void *opaque)
-{
-    return cpu_register_io_memory(mem_read, mem_write, opaque,
-                                  DEVICE_NATIVE_ENDIAN);
-}
-#endif
-
-=======
->>>>>>> 217bfb44
 struct omap_l4_s {
     MemoryRegion *address_space;
     target_phys_addr_t base;
@@ -129,13 +27,9 @@
     struct omap_target_agent_s ta[0];
 };
 
-<<<<<<< HEAD
-struct omap_l4_s *omap_l4_init(target_phys_addr_t base, int ta_num,
+struct omap_l4_s *omap_l4_init(MemoryRegion *address_space,
+                               target_phys_addr_t base, int ta_num,
                                int region_count)
-=======
-struct omap_l4_s *omap_l4_init(MemoryRegion *address_space,
-                               target_phys_addr_t base, int ta_num)
->>>>>>> 217bfb44
 {
     struct omap_l4_s *bus = g_malloc0(
                     sizeof(*bus) + ta_num * sizeof(*bus->ta));
@@ -144,63 +38,7 @@
     bus->ta_num = ta_num;
     bus->base = base;
 
-<<<<<<< HEAD
-#ifdef L4_MUX_HACK
-    omap_l4_io_entries = 1;
-    omap_l4_io_entry = g_malloc0(region_count * sizeof(*omap_l4_io_entry));
-    omap_cpu_io_entry =
-            cpu_register_io_memory(omap_l4_io_readfn,
-                            omap_l4_io_writefn, bus, DEVICE_NATIVE_ENDIAN);
-# define L4_PAGES	(0xb4000 / TARGET_PAGE_SIZE)
-    omap_l4_io_readb_fn = g_malloc0(sizeof(void *) * L4_PAGES);
-    omap_l4_io_readh_fn = g_malloc0(sizeof(void *) * L4_PAGES);
-    omap_l4_io_readw_fn = g_malloc0(sizeof(void *) * L4_PAGES);
-    omap_l4_io_writeb_fn = g_malloc0(sizeof(void *) * L4_PAGES);
-    omap_l4_io_writeh_fn = g_malloc0(sizeof(void *) * L4_PAGES);
-    omap_l4_io_writew_fn = g_malloc0(sizeof(void *) * L4_PAGES);
-    omap_l4_io_opaque = g_malloc0(sizeof(void *) * L4_PAGES);
-#endif
-
-=======
->>>>>>> 217bfb44
     return bus;
-}
-
-target_phys_addr_t omap_l4_attach(struct omap_target_agent_s *ta, int region,
-                                  int iotype)
-{
-    target_phys_addr_t base;
-    ssize_t size;
-#ifdef L4_MUX_HACK
-    int i;
-#endif
-
-    if (region < 0 || region >= ta->regions) {
-        fprintf(stderr, "%s: bad io region (%i)\n", __func__, region);
-        exit(-1);
-    }
-
-    base = ta->bus->base + ta->start[region].offset;
-    size = ta->start[region].size;
-    if (iotype) {
-#ifndef L4_MUX_HACK
-        cpu_register_physical_memory(base, size, iotype);
-#else
-        cpu_register_physical_memory(base, size, omap_cpu_io_entry);
-        i = (base - ta->bus->base) / TARGET_PAGE_SIZE;
-        for (; size > 0; size -= TARGET_PAGE_SIZE, i++) {
-            omap_l4_io_readb_fn[i] = omap_l4_io_entry[iotype].mem_read[0];
-            omap_l4_io_readh_fn[i] = omap_l4_io_entry[iotype].mem_read[1];
-            omap_l4_io_readw_fn[i] = omap_l4_io_entry[iotype].mem_read[2];
-            omap_l4_io_writeb_fn[i] = omap_l4_io_entry[iotype].mem_write[0];
-            omap_l4_io_writeh_fn[i] = omap_l4_io_entry[iotype].mem_write[1];
-            omap_l4_io_writew_fn[i] = omap_l4_io_entry[iotype].mem_write[2];
-            omap_l4_io_opaque[i] = omap_l4_io_entry[iotype].opaque;
-        }
-#endif
-    }
-
-    return base;
 }
 
 target_phys_addr_t omap_l4_region_base(struct omap_target_agent_s *ta,
@@ -209,22 +47,14 @@
     return ta->bus->base + ta->start[region].offset;
 }
 
-<<<<<<< HEAD
-uint32_t omap_l4_size(struct omap_target_agent_s *ta, int region)
-=======
 target_phys_addr_t omap_l4_region_size(struct omap_target_agent_s *ta,
                                        int region)
->>>>>>> 217bfb44
 {
     return ta->start[region].size;
 }
 
-<<<<<<< HEAD
-static uint32_t omap2_l4ta_read(void *opaque, target_phys_addr_t addr)
-=======
 static uint64_t omap_l4ta_read(void *opaque, target_phys_addr_t addr,
                                unsigned size)
->>>>>>> 217bfb44
 {
     struct omap_target_agent_s *s = (struct omap_target_agent_s *) opaque;
 
@@ -247,13 +77,8 @@
     return 0;
 }
 
-<<<<<<< HEAD
-static void omap2_l4ta_write(void *opaque, target_phys_addr_t addr,
-                uint32_t value)
-=======
 static void omap_l4ta_write(void *opaque, target_phys_addr_t addr,
                             uint64_t value, unsigned size)
->>>>>>> 217bfb44
 {
     struct omap_target_agent_s *s = (struct omap_target_agent_s *) opaque;
 
@@ -278,23 +103,10 @@
     }
 }
 
-<<<<<<< HEAD
-static CPUReadMemoryFunc * const omap2_l4ta_readfn[] = {
-    omap_badwidth_read16,
-    omap2_l4ta_read,
-    omap_badwidth_read16,
-};
-
-static CPUWriteMemoryFunc * const omap2_l4ta_writefn[] = {
-    omap_badwidth_write32,
-    omap_badwidth_write32,
-    omap2_l4ta_write,
-=======
 static const MemoryRegionOps omap_l4ta_ops = {
     .read = omap_l4ta_read,
     .write = omap_l4ta_write,
     .endianness = DEVICE_NATIVE_ENDIAN,
->>>>>>> 217bfb44
 };
 
 struct omap_target_agent_s *omap2_l4ta_init(struct omap_l4_s *bus,
@@ -325,125 +137,30 @@
     ta->status = 0x00000000;
     ta->control = 0x00000200;	/* XXX 01000200 for L4TAO */
 
-<<<<<<< HEAD
-    iomemtype = l4_register_io_memory(omap2_l4ta_readfn,
-                                      omap2_l4ta_writefn, ta);
-    ta->base = omap_l4_attach(ta, info->ta_region, iomemtype);
-=======
     memory_region_init_io(&ta->iomem, &omap_l4ta_ops, ta, "omap.l4ta",
                           omap_l4_region_size(ta, info->ta_region));
     omap_l4_attach(ta, info->ta_region, &ta->iomem);
->>>>>>> 217bfb44
 
     return ta;
 }
 
-<<<<<<< HEAD
-#if defined(L4_MUX_HACK) || !defined(OMAP3_REDUCE_IOREGIONS)
-static uint32_t omap3_l4ta_read(void *opaque, target_phys_addr_t addr)
-{
-    struct omap_target_agent_s *s = (struct omap_target_agent_s *)opaque;
-=======
 target_phys_addr_t omap_l4_attach(struct omap_target_agent_s *ta,
                                          int region, MemoryRegion *mr)
 {
     target_phys_addr_t base;
->>>>>>> 217bfb44
-
-    switch (addr) {
-    case 0x00: /* COMPONENT_L */
-        return s->component;
-    case 0x04: /* COMPONENT_H */
-        return 0;
-    case 0x18: /* CORE_L */
-        return s->component;
-    case 0x1c: /* CORE_H */
-        return s->component >> 16;
-    case 0x20: /* AGENT_CONTROL_L */
-        return s->control;
-    case 0x24: /* AGENT_CONTROL_H */
-        return s->control_h;
-    case 0x28: /* AGENT_STATUS_L */
-        return s->status;
-    case 0x2c: /* AGENT_STATUS_H */
-        return 0;
-    default:
-        break;
-    }
-
-<<<<<<< HEAD
-    OMAP_BAD_REG(s->base + addr);
-    return 0;
-}
-
-static void omap3_l4ta_write(void *opaque, target_phys_addr_t addr,
-                             uint32_t value)
-{
-    struct omap_target_agent_s *s = (struct omap_target_agent_s *)opaque;
-
-    switch (addr) {
-    case 0x00: /* COMPONENT_L */
-    case 0x04: /* COMPONENT_H */
-    case 0x18: /* CORE_L */
-    case 0x1c: /* CORE_H */
-        OMAP_RO_REG(s->base + addr);
-        break;
-    case 0x20: /* AGENT_CONTROL_L */
-        s->control = value & 0x00000701;
-        break;
-    case 0x24: /* AGENT_CONTROL_H */
-        s->control_h = value & 0x100; /* TODO: shouldn't this be read-only? */
-        break;
-    case 0x28: /* AGENT_STATUS_L */
-        if (value & 0x100) {
-            s->status &= ~0x100; /* REQ_TIMEOUT */
-        }
-        break;
-    case 0x2c: /* AGENT_STATUS_H */
-        /* no writable bits although the register is listed as RW */
-        break;
-    default:
-        OMAP_BAD_REG(s->base + addr);
-        break;
-    }
-}
-
-static void omap3_l4ta_save_state(QEMUFile *f, void *opaque)
-{
-    struct omap_target_agent_s *s = (struct omap_target_agent_s *)opaque;
-
-    qemu_put_be32(f, s->control);
-    qemu_put_be32(f, s->control_h);
-    qemu_put_be32(f, s->status);
-}
-
-static int omap3_l4ta_load_state(QEMUFile *f, void *opaque, int version_id)
-{
-    struct omap_target_agent_s *s = (struct omap_target_agent_s *)opaque;
-
-    if (version_id) {
-        return -EINVAL;
-    }
-
-    s->control = qemu_get_be32(f);
-    s->control_h = qemu_get_be32(f);
-    s->status = qemu_get_be32(f);
-
-    return 0;
-}
-
-static CPUReadMemoryFunc *omap3_l4ta_readfn[] = {
-    omap_badwidth_read32,
-    omap_badwidth_read32,
-    omap3_l4ta_read,
-};
-
-static CPUWriteMemoryFunc *omap3_l4ta_writefn[] = {
-    omap_badwidth_write32,
-    omap_badwidth_write32,
-    omap3_l4ta_write,
-};
-#endif
+
+    if (region < 0 || region >= ta->regions) {
+        fprintf(stderr, "%s: bad io region (%i)\n", __FUNCTION__, region);
+        exit(-1);
+    }
+
+    base = ta->bus->base + ta->start[region].offset;
+    if (mr) {
+        memory_region_add_subregion(ta->bus->address_space, base, mr);
+    }
+
+    return base;
+}
 
 struct omap_target_agent_s *omap3_l4ta_init(
     struct omap_l4_s *bus,
@@ -451,9 +168,6 @@
     const struct omap3_l4_agent_info_s *agents,
     int cs)
 {
-#if defined(L4_MUX_HACK) || !defined(OMAP3_REDUCE_IOREGIONS)
-    int iomemtype;
-#endif
     int i;
     struct omap_target_agent_s *ta = NULL;
     const struct omap3_l4_agent_info_s *info = NULL;
@@ -469,11 +183,6 @@
     }
     if (ta->bus) {
         hw_error("%s: target agent (%d) already initialized", __func__, cs);
-=======
-    base = ta->bus->base + ta->start[region].offset;
-    if (mr) {
-        memory_region_add_subregion(ta->bus->address_space, base, mr);
->>>>>>> 217bfb44
     }
 
     ta->bus = bus;
@@ -493,16 +202,7 @@
         hw_error("%s: specified agent (%d) has no TA region", __func__, cs);
     }
 
-#if defined(L4_MUX_HACK) || !defined(OMAP3_REDUCE_IOREGIONS)
-    iomemtype = l4_register_io_memory(0, omap3_l4ta_readfn,
-                                      omap3_l4ta_writefn, ta);
-    ta->base = omap_l4_attach(ta, i, iomemtype);
-
-    register_savevm("omap3_l4ta", ta->base >> 8, 0,
-                    omap3_l4ta_save_state, omap3_l4ta_load_state, ta);
-#else
     ta->base = ta->bus->base + ta->start[i].offset;
-#endif
 
     return ta;
 }