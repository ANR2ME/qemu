--- conflicted
+++ resolved
@@ -373,231 +373,7 @@
 {
     USBHIDState *us = DO_UPCAST(USBHIDState, dev, dev);
 
-<<<<<<< HEAD
-    if (hs->n == QUEUE_LENGTH) {
-        fprintf(stderr, "usb-kbd: warning: key event queue full\n");
-        return;
-    }
-    slot = (hs->head + hs->n) & QUEUE_MASK; hs->n++;
-    s->keycodes[slot] = keycode;
-    usb_hid_changed(hs);
-}
-
-static void usb_keyboard_process_keycode(USBHIDState *hs)
-{
-    USBKeyboardState *s = &hs->kbd;
-    uint8_t hid_code, key;
-    int i, keycode, slot;
-
-    if (hs->n == 0) {
-        return;
-    }
-    slot = hs->head & QUEUE_MASK; QUEUE_INCR(hs->head); hs->n--;
-    keycode = s->keycodes[slot];
-
-    key = keycode & 0x7f;
-    hid_code = usb_hid_usage_keys[key | ((s->modifiers >> 1) & (1 << 7))];
-    s->modifiers &= ~(1 << 8);
-
-    switch (hid_code) {
-    case 0x00:
-        return;
-
-    case 0xe0:
-        if (s->modifiers & (1 << 9)) {
-            s->modifiers ^= 3 << 8;
-            return;
-        }
-    case 0xe1 ... 0xe7:
-        if (keycode & (1 << 7)) {
-            s->modifiers &= ~(1 << (hid_code & 0x0f));
-            return;
-        }
-    case 0xe8 ... 0xef:
-        s->modifiers |= 1 << (hid_code & 0x0f);
-        return;
-    }
-
-    if (keycode & (1 << 7)) {
-        for (i = s->keys - 1; i >= 0; i --)
-            if (s->key[i] == hid_code) {
-                s->key[i] = s->key[-- s->keys];
-                s->key[s->keys] = 0x00;
-                break;
-            }
-        if (i < 0)
-            return;
-    } else {
-        for (i = s->keys - 1; i >= 0; i --)
-            if (s->key[i] == hid_code)
-                break;
-        if (i < 0) {
-            if (s->keys < sizeof(s->key))
-                s->key[s->keys ++] = hid_code;
-        } else
-            return;
-    }
-}
-
-static inline int int_clamp(int val, int vmin, int vmax)
-{
-    if (val < vmin)
-        return vmin;
-    else if (val > vmax)
-        return vmax;
-    else
-        return val;
-}
-
-static int usb_pointer_poll(USBHIDState *hs, uint8_t *buf, int len)
-{
-    int dx, dy, dz, b, l;
-    int index;
-    USBMouseState *s = &hs->ptr;
-    USBPointerEvent *e;
-
-    if (!s->mouse_grabbed) {
-        qemu_activate_mouse_event_handler(s->eh_entry);
-        s->mouse_grabbed = 1;
-    }
-
-    /* When the buffer is empty, return the last event.  Relative
-       movements will all be zero.  */
-    index = (hs->n ? hs->head : hs->head - 1);
-    e = &s->queue[index & QUEUE_MASK];
-
-    if (hs->kind == USB_MOUSE) {
-        dx = int_clamp(e->xdx, -127, 127);
-        dy = int_clamp(e->ydy, -127, 127);
-        e->xdx -= dx;
-        e->ydy -= dy;
-    } else {
-        dx = e->xdx;
-        dy = e->ydy;
-    }
-    dz = int_clamp(e->dz, -127, 127);
-    e->dz -= dz;
-
-    b = 0;
-    if (e->buttons_state & MOUSE_EVENT_LBUTTON)
-        b |= 0x01;
-    if (e->buttons_state & MOUSE_EVENT_RBUTTON)
-        b |= 0x02;
-    if (e->buttons_state & MOUSE_EVENT_MBUTTON)
-        b |= 0x04;
-
-    if (hs->n &&
-        !e->dz &&
-        (hs->kind == USB_TABLET || (!e->xdx && !e->ydy))) {
-        /* that deals with this event */
-        QUEUE_INCR(hs->head);
-        hs->n--;
-    }
-
-    /* Appears we have to invert the wheel direction */
-    dz = 0 - dz;
-    l = 0;
-    switch (hs->kind) {
-    case USB_MOUSE:
-        if (len > l)
-            buf[l++] = b;
-        if (len > l)
-            buf[l++] = dx;
-        if (len > l)
-            buf[l++] = dy;
-        if (len > l)
-            buf[l++] = dz;
-        break;
-
-    case USB_TABLET:
-        if (len > l)
-            buf[l++] = b;
-        if (len > l)
-            buf[l++] = dx & 0xff;
-        if (len > l)
-            buf[l++] = dx >> 8;
-        if (len > l)
-            buf[l++] = dy & 0xff;
-        if (len > l)
-            buf[l++] = dy >> 8;
-        if (len > l)
-            buf[l++] = dz;
-        break;
-
-    default:
-        abort();
-    }
-
-    return l;
-}
-
-static int usb_keyboard_poll(USBHIDState *hs, uint8_t *buf, int len)
-{
-    USBKeyboardState *s = &hs->kbd;
-    if (len < 2)
-        return 0;
-
-    usb_keyboard_process_keycode(hs);
-
-    buf[0] = s->modifiers & 0xff;
-    buf[1] = 0;
-    if (s->keys > 6)
-        memset(buf + 2, USB_HID_USAGE_ERROR_ROLLOVER, MIN(8, len) - 2);
-    else
-        memcpy(buf + 2, s->key, MIN(8, len) - 2);
-
-    return MIN(8, len);
-}
-
-static int usb_keyboard_write(USBKeyboardState *s, uint8_t *buf, int len)
-{
-    if (len > 0) {
-        int ledstate = 0;
-        /* 0x01: Num Lock LED
-         * 0x02: Caps Lock LED
-         * 0x04: Scroll Lock LED
-         * 0x08: Compose LED
-         * 0x10: Kana LED */
-        s->leds = buf[0];
-        if (s->leds & 0x04)
-            ledstate |= QEMU_SCROLL_LOCK_LED;
-        if (s->leds & 0x01)
-            ledstate |= QEMU_NUM_LOCK_LED;
-        if (s->leds & 0x02)
-            ledstate |= QEMU_CAPS_LOCK_LED;
-        kbd_put_ledstate(ledstate);
-    }
-    return 0;
-}
-
-static void usb_mouse_handle_reset(USBDevice *dev)
-{
-    USBHIDState *s = (USBHIDState *)dev;
-
-    memset(s->ptr.queue, 0, sizeof (s->ptr.queue));
-    s->head = 0;
-    s->n = 0;
-    s->protocol = 1;
-}
-
-static void usb_keyboard_handle_reset(USBDevice *dev)
-{
-    USBHIDState *s = (USBHIDState *)dev;
-
-    memset(s->kbd.keycodes, 0, sizeof (s->kbd.keycodes));
-    s->head = 0;
-    s->n = 0;
-    memset(s->kbd.key, 0, sizeof (s->kbd.key));
-    s->kbd.keys = 0;
-    s->protocol = 1;
-}
-
-static void usb_hid_set_next_idle(USBHIDState *s, int64_t curtime)
-{
-    s->next_idle_clock = curtime + (get_ticks_per_sec() * s->idle * 4) / 1000;
-=======
     hid_reset(&us->hid);
->>>>>>> 32b74677
 }
 
 static int usb_hid_handle_control(USBDevice *dev, USBPacket *p,
@@ -727,17 +503,7 @@
 {
     USBHIDState *us = DO_UPCAST(USBHIDState, dev, dev);
 
-<<<<<<< HEAD
-    switch(s->kind) {
-    case USB_KEYBOARD:
-        qemu_remove_kbd_event_handler(usb_keyboard_event, s);
-        break;
-    default:
-        qemu_remove_mouse_event_handler(s->ptr.eh_entry);
-    }
-=======
     hid_free(&us->hid);
->>>>>>> 32b74677
 }
 
 static int usb_hid_initfn(USBDevice *dev, int kind)
@@ -745,24 +511,7 @@
     USBHIDState *us = DO_UPCAST(USBHIDState, dev, dev);
 
     usb_desc_init(dev);
-<<<<<<< HEAD
-    s->kind = kind;
-
-    if (s->kind == USB_MOUSE) {
-        s->ptr.eh_entry = qemu_add_mouse_event_handler(usb_pointer_event, s,
-                                                       0, "QEMU USB Mouse");
-    } else if (s->kind == USB_TABLET) {
-        s->ptr.eh_entry = qemu_add_mouse_event_handler(usb_pointer_event, s,
-                                                       1, "QEMU USB Tablet");
-    } else if (s->kind == USB_KEYBOARD) {
-        qemu_add_kbd_event_handler(usb_keyboard_event, s);
-    }
-
-    /* Force poll routine to be run and grab input the first time.  */
-    s->changed = 1;
-=======
     hid_init(&us->hid, kind, usb_hid_changed);
->>>>>>> 32b74677
     return 0;
 }
 
