/*
 * TI OMAP processors emulation.
 *
 * Copyright (C) 2007-2008 Nokia Corporation
 * Written by Andrzej Zaborowski <andrew@openedhand.com>
 *
 * This program is free software; you can redistribute it and/or
 * modify it under the terms of the GNU General Public License as
 * published by the Free Software Foundation; either version 2 or
 * (at your option) version 3 of the License.
 *
 * This program is distributed in the hope that it will be useful,
 * but WITHOUT ANY WARRANTY; without even the implied warranty of
 * MERCHANTABILITY or FITNESS FOR A PARTICULAR PURPOSE.  See the
 * GNU General Public License for more details.
 *
 * You should have received a copy of the GNU General Public License along
 * with this program; if not, see <http://www.gnu.org/licenses/>.
 */

#include "blockdev.h"
#include "hw.h"
#include "arm-misc.h"
#include "omap.h"
#include "sysemu.h"
#include "qemu-timer.h"
#include "qemu-char.h"
#include "flash.h"
#include "soc_dma.h"
#include "sysbus.h"
#include "audio/audio.h"

/* Enhanced Audio Controller (CODEC only) */
struct omap_eac_s {
    qemu_irq irq;
    MemoryRegion iomem;

    uint16_t sysconfig;
    uint8_t config[4];
    uint8_t control;
    uint8_t address;
    uint16_t data;
    uint8_t vtol;
    uint8_t vtsl;
    uint16_t mixer;
    uint16_t gain[4];
    uint8_t att;
    uint16_t max[7];

    struct {
        qemu_irq txdrq;
        qemu_irq rxdrq;
        uint32_t (*txrx)(void *opaque, uint32_t, int);
        void *opaque;

#define EAC_BUF_LEN 1024
        uint32_t rxbuf[EAC_BUF_LEN];
        int rxoff;
        int rxlen;
        int rxavail;
        uint32_t txbuf[EAC_BUF_LEN];
        int txlen;
        int txavail;

        int enable;
        int rate;

        uint16_t config[4];

        /* These need to be moved to the actual codec */
        QEMUSoundCard card;
        SWVoiceIn *in_voice;
        SWVoiceOut *out_voice;
        int hw_enable;
    } codec;

    struct {
        uint8_t control;
        uint16_t config;
    } modem, bt;
};

static inline void omap_eac_interrupt_update(struct omap_eac_s *s)
{
    qemu_set_irq(s->irq, (s->codec.config[1] >> 14) & 1);	/* AURDI */
}

static inline void omap_eac_in_dmarequest_update(struct omap_eac_s *s)
{
    qemu_set_irq(s->codec.rxdrq, (s->codec.rxavail || s->codec.rxlen) &&
                    ((s->codec.config[1] >> 12) & 1));		/* DMAREN */
}

static inline void omap_eac_out_dmarequest_update(struct omap_eac_s *s)
{
    qemu_set_irq(s->codec.txdrq, s->codec.txlen < s->codec.txavail &&
                    ((s->codec.config[1] >> 11) & 1));		/* DMAWEN */
}

static inline void omap_eac_in_refill(struct omap_eac_s *s)
{
    int left = MIN(EAC_BUF_LEN - s->codec.rxlen, s->codec.rxavail) << 2;
    int start = ((s->codec.rxoff + s->codec.rxlen) & (EAC_BUF_LEN - 1)) << 2;
    int leftwrap = MIN(left, (EAC_BUF_LEN << 2) - start);
    int recv = 1;
    uint8_t *buf = (uint8_t *) s->codec.rxbuf + start;

    left -= leftwrap;
    start = 0;
    while (leftwrap && (recv = AUD_read(s->codec.in_voice, buf + start,
                                    leftwrap)) > 0) {	/* Be defensive */
        start += recv;
        leftwrap -= recv;
    }
    if (recv <= 0)
        s->codec.rxavail = 0;
    else
        s->codec.rxavail -= start >> 2;
    s->codec.rxlen += start >> 2;

    if (recv > 0 && left > 0) {
        start = 0;
        while (left && (recv = AUD_read(s->codec.in_voice,
                                        (uint8_t *) s->codec.rxbuf + start,
                                        left)) > 0) {	/* Be defensive */
            start += recv;
            left -= recv;
        }
        if (recv <= 0)
            s->codec.rxavail = 0;
        else
            s->codec.rxavail -= start >> 2;
        s->codec.rxlen += start >> 2;
    }
}

static inline void omap_eac_out_empty(struct omap_eac_s *s)
{
    int left = s->codec.txlen << 2;
    int start = 0;
    int sent = 1;

    while (left && (sent = AUD_write(s->codec.out_voice,
                                    (uint8_t *) s->codec.txbuf + start,
                                    left)) > 0) {	/* Be defensive */
        start += sent;
        left -= sent;
    }

    if (!sent) {
        s->codec.txavail = 0;
        omap_eac_out_dmarequest_update(s);
    }

    if (start)
        s->codec.txlen = 0;
}

static void omap_eac_in_cb(void *opaque, int avail_b)
{
    struct omap_eac_s *s = (struct omap_eac_s *) opaque;

    s->codec.rxavail = avail_b >> 2;
    omap_eac_in_refill(s);
    /* TODO: possibly discard current buffer if overrun */
    omap_eac_in_dmarequest_update(s);
}

static void omap_eac_out_cb(void *opaque, int free_b)
{
    struct omap_eac_s *s = (struct omap_eac_s *) opaque;

    s->codec.txavail = free_b >> 2;
    if (s->codec.txlen)
        omap_eac_out_empty(s);
    else
        omap_eac_out_dmarequest_update(s);
}

static void omap_eac_enable_update(struct omap_eac_s *s)
{
    s->codec.enable = !(s->codec.config[1] & 1) &&		/* EACPWD */
            (s->codec.config[1] & 2) &&				/* AUDEN */
            s->codec.hw_enable;
}

static const int omap_eac_fsint[4] = {
    8000,
    11025,
    22050,
    44100,
};

static const int omap_eac_fsint2[8] = {
    8000,
    11025,
    22050,
    44100,
    48000,
    0, 0, 0,
};

static const int omap_eac_fsint3[16] = {
    8000,
    11025,
    16000,
    22050,
    24000,
    32000,
    44100,
    48000,
    0, 0, 0, 0, 0, 0, 0, 0,
};

static void omap_eac_rate_update(struct omap_eac_s *s)
{
    int fsint[3];

    fsint[2] = (s->codec.config[3] >> 9) & 0xf;
    fsint[1] = (s->codec.config[2] >> 0) & 0x7;
    fsint[0] = (s->codec.config[0] >> 6) & 0x3;
    if (fsint[2] < 0xf)
        s->codec.rate = omap_eac_fsint3[fsint[2]];
    else if (fsint[1] < 0x7)
        s->codec.rate = omap_eac_fsint2[fsint[1]];
    else
        s->codec.rate = omap_eac_fsint[fsint[0]];
}

static void omap_eac_volume_update(struct omap_eac_s *s)
{
    /* TODO */
}

static void omap_eac_format_update(struct omap_eac_s *s)
{
    struct audsettings fmt;

    /* The hardware buffers at most one sample */
    if (s->codec.rxlen)
        s->codec.rxlen = 1;

    if (s->codec.in_voice) {
        AUD_set_active_in(s->codec.in_voice, 0);
        AUD_close_in(&s->codec.card, s->codec.in_voice);
        s->codec.in_voice = NULL;
    }
    if (s->codec.out_voice) {
        omap_eac_out_empty(s);
        AUD_set_active_out(s->codec.out_voice, 0);
        AUD_close_out(&s->codec.card, s->codec.out_voice);
        s->codec.out_voice = NULL;
        s->codec.txavail = 0;
    }
    /* Discard what couldn't be written */
    s->codec.txlen = 0;

    omap_eac_enable_update(s);
    if (!s->codec.enable)
        return;

    omap_eac_rate_update(s);
    fmt.endianness = ((s->codec.config[0] >> 8) & 1);		/* LI_BI */
    fmt.nchannels = ((s->codec.config[0] >> 10) & 1) ? 2 : 1;	/* MN_ST */
    fmt.freq = s->codec.rate;
    /* TODO: signedness possibly depends on the CODEC hardware - or
     * does I2S specify it?  */
    /* All register writes are 16 bits so we we store 16-bit samples
     * in the buffers regardless of AGCFR[B8_16] value.  */
    fmt.fmt = AUD_FMT_U16;

    s->codec.in_voice = AUD_open_in(&s->codec.card, s->codec.in_voice,
                    "eac.codec.in", s, omap_eac_in_cb, &fmt);
    s->codec.out_voice = AUD_open_out(&s->codec.card, s->codec.out_voice,
                    "eac.codec.out", s, omap_eac_out_cb, &fmt);

    omap_eac_volume_update(s);

    AUD_set_active_in(s->codec.in_voice, 1);
    AUD_set_active_out(s->codec.out_voice, 1);
}

static void omap_eac_reset(struct omap_eac_s *s)
{
    s->sysconfig = 0;
    s->config[0] = 0x0c;
    s->config[1] = 0x09;
    s->config[2] = 0xab;
    s->config[3] = 0x03;
    s->control = 0x00;
    s->address = 0x00;
    s->data = 0x0000;
    s->vtol = 0x00;
    s->vtsl = 0x00;
    s->mixer = 0x0000;
    s->gain[0] = 0xe7e7;
    s->gain[1] = 0x6767;
    s->gain[2] = 0x6767;
    s->gain[3] = 0x6767;
    s->att = 0xce;
    s->max[0] = 0;
    s->max[1] = 0;
    s->max[2] = 0;
    s->max[3] = 0;
    s->max[4] = 0;
    s->max[5] = 0;
    s->max[6] = 0;

    s->modem.control = 0x00;
    s->modem.config = 0x0000;
    s->bt.control = 0x00;
    s->bt.config = 0x0000;
    s->codec.config[0] = 0x0649;
    s->codec.config[1] = 0x0000;
    s->codec.config[2] = 0x0007;
    s->codec.config[3] = 0x1ffc;
    s->codec.rxoff = 0;
    s->codec.rxlen = 0;
    s->codec.txlen = 0;
    s->codec.rxavail = 0;
    s->codec.txavail = 0;

    omap_eac_format_update(s);
    omap_eac_interrupt_update(s);
}

static uint64_t omap_eac_read(void *opaque, target_phys_addr_t addr,
                              unsigned size)
{
    struct omap_eac_s *s = (struct omap_eac_s *) opaque;
    uint32_t ret;

    if (size != 2) {
        return omap_badwidth_read16(opaque, addr);
    }

    switch (addr) {
    case 0x000:	/* CPCFR1 */
        return s->config[0];
    case 0x004:	/* CPCFR2 */
        return s->config[1];
    case 0x008:	/* CPCFR3 */
        return s->config[2];
    case 0x00c:	/* CPCFR4 */
        return s->config[3];

    case 0x010:	/* CPTCTL */
        return s->control | ((s->codec.rxavail + s->codec.rxlen > 0) << 7) |
                ((s->codec.txlen < s->codec.txavail) << 5);

    case 0x014:	/* CPTTADR */
        return s->address;
    case 0x018:	/* CPTDATL */
        return s->data & 0xff;
    case 0x01c:	/* CPTDATH */
        return s->data >> 8;
    case 0x020:	/* CPTVSLL */
        return s->vtol;
    case 0x024:	/* CPTVSLH */
        return s->vtsl | (3 << 5);	/* CRDY1 | CRDY2 */
    case 0x040:	/* MPCTR */
        return s->modem.control;
    case 0x044:	/* MPMCCFR */
        return s->modem.config;
    case 0x060:	/* BPCTR */
        return s->bt.control;
    case 0x064:	/* BPMCCFR */
        return s->bt.config;
    case 0x080:	/* AMSCFR */
        return s->mixer;
    case 0x084:	/* AMVCTR */
        return s->gain[0];
    case 0x088:	/* AM1VCTR */
        return s->gain[1];
    case 0x08c:	/* AM2VCTR */
        return s->gain[2];
    case 0x090:	/* AM3VCTR */
        return s->gain[3];
    case 0x094:	/* ASTCTR */
        return s->att;
    case 0x098:	/* APD1LCR */
        return s->max[0];
    case 0x09c:	/* APD1RCR */
        return s->max[1];
    case 0x0a0:	/* APD2LCR */
        return s->max[2];
    case 0x0a4:	/* APD2RCR */
        return s->max[3];
    case 0x0a8:	/* APD3LCR */
        return s->max[4];
    case 0x0ac:	/* APD3RCR */
        return s->max[5];
    case 0x0b0:	/* APD4R */
        return s->max[6];
    case 0x0b4:	/* ADWR */
        /* This should be write-only?  Docs list it as read-only.  */
        return 0x0000;
    case 0x0b8:	/* ADRDR */
        if (likely(s->codec.rxlen > 1)) {
            ret = s->codec.rxbuf[s->codec.rxoff ++];
            s->codec.rxlen --;
            s->codec.rxoff &= EAC_BUF_LEN - 1;
            return ret;
        } else if (s->codec.rxlen) {
            ret = s->codec.rxbuf[s->codec.rxoff ++];
            s->codec.rxlen --;
            s->codec.rxoff &= EAC_BUF_LEN - 1;
            if (s->codec.rxavail)
                omap_eac_in_refill(s);
            omap_eac_in_dmarequest_update(s);
            return ret;
        }
        return 0x0000;
    case 0x0bc:	/* AGCFR */
        return s->codec.config[0];
    case 0x0c0:	/* AGCTR */
        return s->codec.config[1] | ((s->codec.config[1] & 2) << 14);
    case 0x0c4:	/* AGCFR2 */
        return s->codec.config[2];
    case 0x0c8:	/* AGCFR3 */
        return s->codec.config[3];
    case 0x0cc:	/* MBPDMACTR */
    case 0x0d0:	/* MPDDMARR */
    case 0x0d8:	/* MPUDMARR */
    case 0x0e4:	/* BPDDMARR */
    case 0x0ec:	/* BPUDMARR */
        return 0x0000;

    case 0x100:	/* VERSION_NUMBER */
        return 0x0010;

    case 0x104:	/* SYSCONFIG */
        return s->sysconfig;

    case 0x108:	/* SYSSTATUS */
        return 1 | 0xe;					/* RESETDONE | stuff */
    }

    OMAP_BAD_REG(addr);
    return 0;
}

static void omap_eac_write(void *opaque, target_phys_addr_t addr,
                           uint64_t value, unsigned size)
{
    struct omap_eac_s *s = (struct omap_eac_s *) opaque;

    if (size != 2) {
        return omap_badwidth_write16(opaque, addr, value);
    }

    switch (addr) {
    case 0x098:	/* APD1LCR */
    case 0x09c:	/* APD1RCR */
    case 0x0a0:	/* APD2LCR */
    case 0x0a4:	/* APD2RCR */
    case 0x0a8:	/* APD3LCR */
    case 0x0ac:	/* APD3RCR */
    case 0x0b0:	/* APD4R */
    case 0x0b8:	/* ADRDR */
    case 0x0d0:	/* MPDDMARR */
    case 0x0d8:	/* MPUDMARR */
    case 0x0e4:	/* BPDDMARR */
    case 0x0ec:	/* BPUDMARR */
    case 0x100:	/* VERSION_NUMBER */
    case 0x108:	/* SYSSTATUS */
        OMAP_RO_REG(addr);
        return;

    case 0x000:	/* CPCFR1 */
        s->config[0] = value & 0xff;
        omap_eac_format_update(s);
        break;
    case 0x004:	/* CPCFR2 */
        s->config[1] = value & 0xff;
        omap_eac_format_update(s);
        break;
    case 0x008:	/* CPCFR3 */
        s->config[2] = value & 0xff;
        omap_eac_format_update(s);
        break;
    case 0x00c:	/* CPCFR4 */
        s->config[3] = value & 0xff;
        omap_eac_format_update(s);
        break;

    case 0x010:	/* CPTCTL */
        /* Assuming TXF and TXE bits are read-only... */
        s->control = value & 0x5f;
        omap_eac_interrupt_update(s);
        break;

    case 0x014:	/* CPTTADR */
        s->address = value & 0xff;
        break;
    case 0x018:	/* CPTDATL */
        s->data &= 0xff00;
        s->data |= value & 0xff;
        break;
    case 0x01c:	/* CPTDATH */
        s->data &= 0x00ff;
        s->data |= value << 8;
        break;
    case 0x020:	/* CPTVSLL */
        s->vtol = value & 0xf8;
        break;
    case 0x024:	/* CPTVSLH */
        s->vtsl = value & 0x9f;
        break;
    case 0x040:	/* MPCTR */
        s->modem.control = value & 0x8f;
        break;
    case 0x044:	/* MPMCCFR */
        s->modem.config = value & 0x7fff;
        break;
    case 0x060:	/* BPCTR */
        s->bt.control = value & 0x8f;
        break;
    case 0x064:	/* BPMCCFR */
        s->bt.config = value & 0x7fff;
        break;
    case 0x080:	/* AMSCFR */
        s->mixer = value & 0x0fff;
        break;
    case 0x084:	/* AMVCTR */
        s->gain[0] = value & 0xffff;
        break;
    case 0x088:	/* AM1VCTR */
        s->gain[1] = value & 0xff7f;
        break;
    case 0x08c:	/* AM2VCTR */
        s->gain[2] = value & 0xff7f;
        break;
    case 0x090:	/* AM3VCTR */
        s->gain[3] = value & 0xff7f;
        break;
    case 0x094:	/* ASTCTR */
        s->att = value & 0xff;
        break;

    case 0x0b4:	/* ADWR */
        s->codec.txbuf[s->codec.txlen ++] = value;
        if (unlikely(s->codec.txlen == EAC_BUF_LEN ||
                                s->codec.txlen == s->codec.txavail)) {
            if (s->codec.txavail)
                omap_eac_out_empty(s);
            /* Discard what couldn't be written */
            s->codec.txlen = 0;
        }
        break;

    case 0x0bc:	/* AGCFR */
        s->codec.config[0] = value & 0x07ff;
        omap_eac_format_update(s);
        break;
    case 0x0c0:	/* AGCTR */
        s->codec.config[1] = value & 0x780f;
        omap_eac_format_update(s);
        break;
    case 0x0c4:	/* AGCFR2 */
        s->codec.config[2] = value & 0x003f;
        omap_eac_format_update(s);
        break;
    case 0x0c8:	/* AGCFR3 */
        s->codec.config[3] = value & 0xffff;
        omap_eac_format_update(s);
        break;
    case 0x0cc:	/* MBPDMACTR */
    case 0x0d4:	/* MPDDMAWR */
    case 0x0e0:	/* MPUDMAWR */
    case 0x0e8:	/* BPDDMAWR */
    case 0x0f0:	/* BPUDMAWR */
        break;

    case 0x104:	/* SYSCONFIG */
        if (value & (1 << 1))				/* SOFTRESET */
            omap_eac_reset(s);
        s->sysconfig = value & 0x31d;
        break;

    default:
        OMAP_BAD_REG(addr);
        return;
    }
}

static const MemoryRegionOps omap_eac_ops = {
    .read = omap_eac_read,
    .write = omap_eac_write,
    .endianness = DEVICE_NATIVE_ENDIAN,
};

static struct omap_eac_s *omap_eac_init(struct omap_target_agent_s *ta,
                qemu_irq irq, qemu_irq *drq, omap_clk fclk, omap_clk iclk)
{
    struct omap_eac_s *s = (struct omap_eac_s *)
            g_malloc0(sizeof(struct omap_eac_s));

    s->irq = irq;
    s->codec.rxdrq = *drq ++;
    s->codec.txdrq = *drq;
    omap_eac_reset(s);

    AUD_register_card("OMAP EAC", &s->codec.card);

    memory_region_init_io(&s->iomem, &omap_eac_ops, s, "omap.eac",
                          omap_l4_region_size(ta, 0));
    omap_l4_attach(ta, 0, &s->iomem);

    return s;
}

/* STI/XTI (emulation interface) console - reverse engineered only */
struct omap_sti_s {
    qemu_irq irq;
    MemoryRegion iomem;
    MemoryRegion iomem_fifo;
    CharDriverState *chr;

    uint32_t sysconfig;
    uint32_t systest;
    uint32_t irqst;
    uint32_t irqen;
    uint32_t clkcontrol;
    uint32_t serial_config;
};

#define STI_TRACE_CONSOLE_CHANNEL	239
#define STI_TRACE_CONTROL_CHANNEL	253

static inline void omap_sti_interrupt_update(struct omap_sti_s *s)
{
    qemu_set_irq(s->irq, s->irqst & s->irqen);
}

static void omap_sti_reset(struct omap_sti_s *s)
{
    s->sysconfig = 0;
    s->irqst = 0;
    s->irqen = 0;
    s->clkcontrol = 0;
    s->serial_config = 0;

    omap_sti_interrupt_update(s);
}

static uint64_t omap_sti_read(void *opaque, target_phys_addr_t addr,
                              unsigned size)
{
    struct omap_sti_s *s = (struct omap_sti_s *) opaque;

    if (size != 4) {
        return omap_badwidth_read32(opaque, addr);
    }

    switch (addr) {
    case 0x00:	/* STI_REVISION */
        return 0x10;

    case 0x10:	/* STI_SYSCONFIG */
        return s->sysconfig;

    case 0x14:	/* STI_SYSSTATUS / STI_RX_STATUS / XTI_SYSSTATUS */
        return 0x00;

    case 0x18:	/* STI_IRQSTATUS */
        return s->irqst;

    case 0x1c:	/* STI_IRQSETEN / STI_IRQCLREN */
        return s->irqen;

    case 0x24:	/* STI_ER / STI_DR / XTI_TRACESELECT */
    case 0x28:	/* STI_RX_DR / XTI_RXDATA */
        /* TODO */
        return 0;

    case 0x2c:	/* STI_CLK_CTRL / XTI_SCLKCRTL */
        return s->clkcontrol;

    case 0x30:	/* STI_SERIAL_CFG / XTI_SCONFIG */
        return s->serial_config;
    }

    OMAP_BAD_REG(addr);
    return 0;
}

static void omap_sti_write(void *opaque, target_phys_addr_t addr,
                           uint64_t value, unsigned size)
{
    struct omap_sti_s *s = (struct omap_sti_s *) opaque;

    if (size != 4) {
        return omap_badwidth_write32(opaque, addr, value);
    }

    switch (addr) {
    case 0x00:	/* STI_REVISION */
    case 0x14:	/* STI_SYSSTATUS / STI_RX_STATUS / XTI_SYSSTATUS */
        OMAP_RO_REG(addr);
        return;

    case 0x10:	/* STI_SYSCONFIG */
        if (value & (1 << 1))				/* SOFTRESET */
            omap_sti_reset(s);
        s->sysconfig = value & 0xfe;
        break;

    case 0x18:	/* STI_IRQSTATUS */
        s->irqst &= ~value;
        omap_sti_interrupt_update(s);
        break;

    case 0x1c:	/* STI_IRQSETEN / STI_IRQCLREN */
        s->irqen = value & 0xffff;
        omap_sti_interrupt_update(s);
        break;

    case 0x2c:	/* STI_CLK_CTRL / XTI_SCLKCRTL */
        s->clkcontrol = value & 0xff;
        break;

    case 0x30:	/* STI_SERIAL_CFG / XTI_SCONFIG */
        s->serial_config = value & 0xff;
        break;

    case 0x24:	/* STI_ER / STI_DR / XTI_TRACESELECT */
    case 0x28:	/* STI_RX_DR / XTI_RXDATA */
        /* TODO */
        return;

    default:
        OMAP_BAD_REG(addr);
        return;
    }
}

static const MemoryRegionOps omap_sti_ops = {
    .read = omap_sti_read,
    .write = omap_sti_write,
    .endianness = DEVICE_NATIVE_ENDIAN,
};

static uint64_t omap_sti_fifo_read(void *opaque, target_phys_addr_t addr,
                                   unsigned size)
{
    OMAP_BAD_REG(addr);
    return 0;
}

static void omap_sti_fifo_write(void *opaque, target_phys_addr_t addr,
                                uint64_t value, unsigned size)
{
    struct omap_sti_s *s = (struct omap_sti_s *) opaque;
    int ch = addr >> 6;
    uint8_t byte = value;

    if (size != 1) {
        return omap_badwidth_write8(opaque, addr, size);
    }

    if (ch == STI_TRACE_CONTROL_CHANNEL) {
        /* Flush channel <i>value</i>.  */
        qemu_chr_fe_write(s->chr, (const uint8_t *) "\r", 1);
    } else if (ch == STI_TRACE_CONSOLE_CHANNEL || 1) {
        if (value == 0xc0 || value == 0xc3) {
            /* Open channel <i>ch</i>.  */
        } else if (value == 0x00)
            qemu_chr_fe_write(s->chr, (const uint8_t *) "\n", 1);
        else
            qemu_chr_fe_write(s->chr, &byte, 1);
    }
}

static const MemoryRegionOps omap_sti_fifo_ops = {
    .read = omap_sti_fifo_read,
    .write = omap_sti_fifo_write,
    .endianness = DEVICE_NATIVE_ENDIAN,
};

static struct omap_sti_s *omap_sti_init(struct omap_target_agent_s *ta,
                MemoryRegion *sysmem,
                target_phys_addr_t channel_base, qemu_irq irq, omap_clk clk,
                CharDriverState *chr)
{
    struct omap_sti_s *s = (struct omap_sti_s *)
            g_malloc0(sizeof(struct omap_sti_s));

    s->irq = irq;
    omap_sti_reset(s);

    s->chr = chr ?: qemu_chr_new("null", "null", NULL);

    memory_region_init_io(&s->iomem, &omap_sti_ops, s, "omap.sti",
                          omap_l4_region_size(ta, 0));
    omap_l4_attach(ta, 0, &s->iomem);

    memory_region_init_io(&s->iomem_fifo, &omap_sti_fifo_ops, s,
                          "omap.sti.fifo", 0x10000);
    memory_region_add_subregion(sysmem, channel_base, &s->iomem_fifo);

    return s;
}

/* L4 Interconnect */
#define L4TA(n)		(n)
#define L4TAO(n)	((n) + 39)

static const struct omap_l4_region_s omap_l4_region[125] = {
    [  1] = { 0x40800,  0x800, 32          }, /* Initiator agent */
    [  2] = { 0x41000, 0x1000, 32          }, /* Link agent */
    [  0] = { 0x40000,  0x800, 32          }, /* Address and protection */
    [  3] = { 0x00000, 0x1000, 32 | 16 | 8 }, /* System Control and Pinout */
    [  4] = { 0x01000, 0x1000, 32 | 16 | 8 }, /* L4TAO1 */
    [  5] = { 0x04000, 0x1000, 32 | 16     }, /* 32K Timer */
    [  6] = { 0x05000, 0x1000, 32 | 16 | 8 }, /* L4TAO2 */
    [  7] = { 0x08000,  0x800, 32          }, /* PRCM Region A */
    [  8] = { 0x08800,  0x800, 32          }, /* PRCM Region B */
    [  9] = { 0x09000, 0x1000, 32 | 16 | 8 }, /* L4TAO */
    [ 10] = { 0x12000, 0x1000, 32 | 16 | 8 }, /* Test (BCM) */
    [ 11] = { 0x13000, 0x1000, 32 | 16 | 8 }, /* L4TA1 */
    [ 12] = { 0x14000, 0x1000, 32          }, /* Test/emulation (TAP) */
    [ 13] = { 0x15000, 0x1000, 32 | 16 | 8 }, /* L4TA2 */
    [ 14] = { 0x18000, 0x1000, 32 | 16 | 8 }, /* GPIO1 */
    [ 16] = { 0x1a000, 0x1000, 32 | 16 | 8 }, /* GPIO2 */
    [ 18] = { 0x1c000, 0x1000, 32 | 16 | 8 }, /* GPIO3 */
    [ 19] = { 0x1e000, 0x1000, 32 | 16 | 8 }, /* GPIO4 */
    [ 15] = { 0x19000, 0x1000, 32 | 16 | 8 }, /* Quad GPIO TOP */
    [ 17] = { 0x1b000, 0x1000, 32 | 16 | 8 }, /* L4TA3 */
    [ 20] = { 0x20000, 0x1000, 32 | 16 | 8 }, /* WD Timer 1 (Secure) */
    [ 22] = { 0x22000, 0x1000, 32 | 16 | 8 }, /* WD Timer 2 (OMAP) */
    [ 21] = { 0x21000, 0x1000, 32 | 16 | 8 }, /* Dual WD timer TOP */
    [ 23] = { 0x23000, 0x1000, 32 | 16 | 8 }, /* L4TA4 */
    [ 24] = { 0x28000, 0x1000, 32 | 16 | 8 }, /* GP Timer 1 */
    [ 25] = { 0x29000, 0x1000, 32 | 16 | 8 }, /* L4TA7 */
    [ 26] = { 0x48000, 0x2000, 32 | 16 | 8 }, /* Emulation (ARM11ETB) */
    [ 27] = { 0x4a000, 0x1000, 32 | 16 | 8 }, /* L4TA9 */
    [ 28] = { 0x50000,  0x400, 32 | 16 | 8 }, /* Display top */
    [ 29] = { 0x50400,  0x400, 32 | 16 | 8 }, /* Display control */
    [ 30] = { 0x50800,  0x400, 32 | 16 | 8 }, /* Display RFBI */
    [ 31] = { 0x50c00,  0x400, 32 | 16 | 8 }, /* Display encoder */
    [ 32] = { 0x51000, 0x1000, 32 | 16 | 8 }, /* L4TA10 */
    [ 33] = { 0x52000,  0x400, 32 | 16 | 8 }, /* Camera top */
    [ 34] = { 0x52400,  0x400, 32 | 16 | 8 }, /* Camera core */
    [ 35] = { 0x52800,  0x400, 32 | 16 | 8 }, /* Camera DMA */
    [ 36] = { 0x52c00,  0x400, 32 | 16 | 8 }, /* Camera MMU */
    [ 37] = { 0x53000, 0x1000, 32 | 16 | 8 }, /* L4TA11 */
    [ 38] = { 0x56000, 0x1000, 32 | 16 | 8 }, /* sDMA */
    [ 39] = { 0x57000, 0x1000, 32 | 16 | 8 }, /* L4TA12 */
    [ 40] = { 0x58000, 0x1000, 32 | 16 | 8 }, /* SSI top */
    [ 41] = { 0x59000, 0x1000, 32 | 16 | 8 }, /* SSI GDD */
    [ 42] = { 0x5a000, 0x1000, 32 | 16 | 8 }, /* SSI Port1 */
    [ 43] = { 0x5b000, 0x1000, 32 | 16 | 8 }, /* SSI Port2 */
    [ 44] = { 0x5c000, 0x1000, 32 | 16 | 8 }, /* L4TA13 */
    [ 45] = { 0x5e000, 0x1000, 32 | 16 | 8 }, /* USB OTG */
    [ 46] = { 0x5f000, 0x1000, 32 | 16 | 8 }, /* L4TAO4 */
    [ 47] = { 0x60000, 0x1000, 32 | 16 | 8 }, /* Emulation (WIN_TRACER1SDRC) */
    [ 48] = { 0x61000, 0x1000, 32 | 16 | 8 }, /* L4TA14 */
    [ 49] = { 0x62000, 0x1000, 32 | 16 | 8 }, /* Emulation (WIN_TRACER2GPMC) */
    [ 50] = { 0x63000, 0x1000, 32 | 16 | 8 }, /* L4TA15 */
    [ 51] = { 0x64000, 0x1000, 32 | 16 | 8 }, /* Emulation (WIN_TRACER3OCM) */
    [ 52] = { 0x65000, 0x1000, 32 | 16 | 8 }, /* L4TA16 */
    [ 53] = { 0x66000,  0x300, 32 | 16 | 8 }, /* Emulation (WIN_TRACER4L4) */
    [ 54] = { 0x67000, 0x1000, 32 | 16 | 8 }, /* L4TA17 */
    [ 55] = { 0x68000, 0x1000, 32 | 16 | 8 }, /* Emulation (XTI) */
    [ 56] = { 0x69000, 0x1000, 32 | 16 | 8 }, /* L4TA18 */
    [ 57] = { 0x6a000, 0x1000,      16 | 8 }, /* UART1 */
    [ 58] = { 0x6b000, 0x1000, 32 | 16 | 8 }, /* L4TA19 */
    [ 59] = { 0x6c000, 0x1000,      16 | 8 }, /* UART2 */
    [ 60] = { 0x6d000, 0x1000, 32 | 16 | 8 }, /* L4TA20 */
    [ 61] = { 0x6e000, 0x1000,      16 | 8 }, /* UART3 */
    [ 62] = { 0x6f000, 0x1000, 32 | 16 | 8 }, /* L4TA21 */
    [ 63] = { 0x70000, 0x1000,      16     }, /* I2C1 */
    [ 64] = { 0x71000, 0x1000, 32 | 16 | 8 }, /* L4TAO5 */
    [ 65] = { 0x72000, 0x1000,      16     }, /* I2C2 */
    [ 66] = { 0x73000, 0x1000, 32 | 16 | 8 }, /* L4TAO6 */
    [ 67] = { 0x74000, 0x1000,      16     }, /* McBSP1 */
    [ 68] = { 0x75000, 0x1000, 32 | 16 | 8 }, /* L4TAO7 */
    [ 69] = { 0x76000, 0x1000,      16     }, /* McBSP2 */
    [ 70] = { 0x77000, 0x1000, 32 | 16 | 8 }, /* L4TAO8 */
    [ 71] = { 0x24000, 0x1000, 32 | 16 | 8 }, /* WD Timer 3 (DSP) */
    [ 72] = { 0x25000, 0x1000, 32 | 16 | 8 }, /* L4TA5 */
    [ 73] = { 0x26000, 0x1000, 32 | 16 | 8 }, /* WD Timer 4 (IVA) */
    [ 74] = { 0x27000, 0x1000, 32 | 16 | 8 }, /* L4TA6 */
    [ 75] = { 0x2a000, 0x1000, 32 | 16 | 8 }, /* GP Timer 2 */
    [ 76] = { 0x2b000, 0x1000, 32 | 16 | 8 }, /* L4TA8 */
    [ 77] = { 0x78000, 0x1000, 32 | 16 | 8 }, /* GP Timer 3 */
    [ 78] = { 0x79000, 0x1000, 32 | 16 | 8 }, /* L4TA22 */
    [ 79] = { 0x7a000, 0x1000, 32 | 16 | 8 }, /* GP Timer 4 */
    [ 80] = { 0x7b000, 0x1000, 32 | 16 | 8 }, /* L4TA23 */
    [ 81] = { 0x7c000, 0x1000, 32 | 16 | 8 }, /* GP Timer 5 */
    [ 82] = { 0x7d000, 0x1000, 32 | 16 | 8 }, /* L4TA24 */
    [ 83] = { 0x7e000, 0x1000, 32 | 16 | 8 }, /* GP Timer 6 */
    [ 84] = { 0x7f000, 0x1000, 32 | 16 | 8 }, /* L4TA25 */
    [ 85] = { 0x80000, 0x1000, 32 | 16 | 8 }, /* GP Timer 7 */
    [ 86] = { 0x81000, 0x1000, 32 | 16 | 8 }, /* L4TA26 */
    [ 87] = { 0x82000, 0x1000, 32 | 16 | 8 }, /* GP Timer 8 */
    [ 88] = { 0x83000, 0x1000, 32 | 16 | 8 }, /* L4TA27 */
    [ 89] = { 0x84000, 0x1000, 32 | 16 | 8 }, /* GP Timer 9 */
    [ 90] = { 0x85000, 0x1000, 32 | 16 | 8 }, /* L4TA28 */
    [ 91] = { 0x86000, 0x1000, 32 | 16 | 8 }, /* GP Timer 10 */
    [ 92] = { 0x87000, 0x1000, 32 | 16 | 8 }, /* L4TA29 */
    [ 93] = { 0x88000, 0x1000, 32 | 16 | 8 }, /* GP Timer 11 */
    [ 94] = { 0x89000, 0x1000, 32 | 16 | 8 }, /* L4TA30 */
    [ 95] = { 0x8a000, 0x1000, 32 | 16 | 8 }, /* GP Timer 12 */
    [ 96] = { 0x8b000, 0x1000, 32 | 16 | 8 }, /* L4TA31 */
    [ 97] = { 0x90000, 0x1000,      16     }, /* EAC */
    [ 98] = { 0x91000, 0x1000, 32 | 16 | 8 }, /* L4TA32 */
    [ 99] = { 0x92000, 0x1000,      16     }, /* FAC */
    [100] = { 0x93000, 0x1000, 32 | 16 | 8 }, /* L4TA33 */
    [101] = { 0x94000, 0x1000, 32 | 16 | 8 }, /* IPC (MAILBOX) */
    [102] = { 0x95000, 0x1000, 32 | 16 | 8 }, /* L4TA34 */
    [103] = { 0x98000, 0x1000, 32 | 16 | 8 }, /* SPI1 */
    [104] = { 0x99000, 0x1000, 32 | 16 | 8 }, /* L4TA35 */
    [105] = { 0x9a000, 0x1000, 32 | 16 | 8 }, /* SPI2 */
    [106] = { 0x9b000, 0x1000, 32 | 16 | 8 }, /* L4TA36 */
    [107] = { 0x9c000, 0x1000,      16 | 8 }, /* MMC SDIO */
    [108] = { 0x9d000, 0x1000, 32 | 16 | 8 }, /* L4TAO9 */
    [109] = { 0x9e000, 0x1000, 32 | 16 | 8 }, /* MS_PRO */
    [110] = { 0x9f000, 0x1000, 32 | 16 | 8 }, /* L4TAO10 */
    [111] = { 0xa0000, 0x1000, 32          }, /* RNG */
    [112] = { 0xa1000, 0x1000, 32 | 16 | 8 }, /* L4TAO11 */
    [113] = { 0xa2000, 0x1000, 32          }, /* DES3DES */
    [114] = { 0xa3000, 0x1000, 32 | 16 | 8 }, /* L4TAO12 */
    [115] = { 0xa4000, 0x1000, 32          }, /* SHA1MD5 */
    [116] = { 0xa5000, 0x1000, 32 | 16 | 8 }, /* L4TAO13 */
    [117] = { 0xa6000, 0x1000, 32          }, /* AES */
    [118] = { 0xa7000, 0x1000, 32 | 16 | 8 }, /* L4TA37 */
    [119] = { 0xa8000, 0x2000, 32          }, /* PKA */
    [120] = { 0xaa000, 0x1000, 32 | 16 | 8 }, /* L4TA38 */
    [121] = { 0xb0000, 0x1000, 32          }, /* MG */
    [122] = { 0xb1000, 0x1000, 32 | 16 | 8 },
    [123] = { 0xb2000, 0x1000, 32          }, /* HDQ/1-Wire */
    [124] = { 0xb3000, 0x1000, 32 | 16 | 8 }, /* L4TA39 */
};

static const struct omap2_l4_agent_info_s omap2_l4_agent_info[54] = {
    { 0,           0, 3, 2 }, /* L4IA initiatior agent */
    { L4TAO(1),    3, 2, 1 }, /* Control and pinout module */
    { L4TAO(2),    5, 2, 1 }, /* 32K timer */
    { L4TAO(3),    7, 3, 2 }, /* PRCM */
    { L4TA(1),    10, 2, 1 }, /* BCM */
    { L4TA(2),    12, 2, 1 }, /* Test JTAG */
    { L4TA(3),    14, 6, 3 }, /* Quad GPIO */
    { L4TA(4),    20, 4, 3 }, /* WD timer 1/2 */
    { L4TA(7),    24, 2, 1 }, /* GP timer 1 */
    { L4TA(9),    26, 2, 1 }, /* ATM11 ETB */
    { L4TA(10),   28, 5, 4 }, /* Display subsystem */
    { L4TA(11),   33, 5, 4 }, /* Camera subsystem */
    { L4TA(12),   38, 2, 1 }, /* sDMA */
    { L4TA(13),   40, 5, 4 }, /* SSI */
    { L4TAO(4),   45, 2, 1 }, /* USB */
    { L4TA(14),   47, 2, 1 }, /* Win Tracer1 */
    { L4TA(15),   49, 2, 1 }, /* Win Tracer2 */
    { L4TA(16),   51, 2, 1 }, /* Win Tracer3 */
    { L4TA(17),   53, 2, 1 }, /* Win Tracer4 */
    { L4TA(18),   55, 2, 1 }, /* XTI */
    { L4TA(19),   57, 2, 1 }, /* UART1 */
    { L4TA(20),   59, 2, 1 }, /* UART2 */
    { L4TA(21),   61, 2, 1 }, /* UART3 */
    { L4TAO(5),   63, 2, 1 }, /* I2C1 */
    { L4TAO(6),   65, 2, 1 }, /* I2C2 */
    { L4TAO(7),   67, 2, 1 }, /* McBSP1 */
    { L4TAO(8),   69, 2, 1 }, /* McBSP2 */
    { L4TA(5),    71, 2, 1 }, /* WD Timer 3 (DSP) */
    { L4TA(6),    73, 2, 1 }, /* WD Timer 4 (IVA) */
    { L4TA(8),    75, 2, 1 }, /* GP Timer 2 */
    { L4TA(22),   77, 2, 1 }, /* GP Timer 3 */
    { L4TA(23),   79, 2, 1 }, /* GP Timer 4 */
    { L4TA(24),   81, 2, 1 }, /* GP Timer 5 */
    { L4TA(25),   83, 2, 1 }, /* GP Timer 6 */
    { L4TA(26),   85, 2, 1 }, /* GP Timer 7 */
    { L4TA(27),   87, 2, 1 }, /* GP Timer 8 */
    { L4TA(28),   89, 2, 1 }, /* GP Timer 9 */
    { L4TA(29),   91, 2, 1 }, /* GP Timer 10 */
    { L4TA(30),   93, 2, 1 }, /* GP Timer 11 */
    { L4TA(31),   95, 2, 1 }, /* GP Timer 12 */
    { L4TA(32),   97, 2, 1 }, /* EAC */
    { L4TA(33),   99, 2, 1 }, /* FAC */
    { L4TA(34),  101, 2, 1 }, /* IPC */
    { L4TA(35),  103, 2, 1 }, /* SPI1 */
    { L4TA(36),  105, 2, 1 }, /* SPI2 */
    { L4TAO(9),  107, 2, 1 }, /* MMC SDIO */
    { L4TAO(10), 109, 2, 1 },
    { L4TAO(11), 111, 2, 1 }, /* RNG */
    { L4TAO(12), 113, 2, 1 }, /* DES3DES */
    { L4TAO(13), 115, 2, 1 }, /* SHA1MD5 */
    { L4TA(37),  117, 2, 1 }, /* AES */
    { L4TA(38),  119, 2, 1 }, /* PKA */
    { -1,        121, 2, 1 },
    { L4TA(39),  123, 2, 1 }, /* HDQ/1-Wire */
};

#define omap_l4ta(bus, cs)	\
    omap2_l4ta_init(bus, omap_l4_region, omap2_l4_agent_info, L4TA(cs))
#define omap_l4tao(bus, cs)	\
    omap2_l4ta_init(bus, omap_l4_region, omap2_l4_agent_info, L4TAO(cs))

/* Power, Reset, and Clock Management */
struct omap_prcm_s {
    qemu_irq irq[3];
    struct omap_mpu_state_s *mpu;
    MemoryRegion iomem0;
    MemoryRegion iomem1;

    uint32_t irqst[3];
    uint32_t irqen[3];

    uint32_t sysconfig;
    uint32_t voltctrl;
    uint32_t scratch[20];

    uint32_t clksrc[1];
    uint32_t clkout[1];
    uint32_t clkemul[1];
    uint32_t clkpol[1];
    uint32_t clksel[8];
    uint32_t clken[12];
    uint32_t clkctrl[4];
    uint32_t clkidle[7];
    uint32_t setuptime[2];

    uint32_t wkup[3];
    uint32_t wken[3];
    uint32_t wkst[3];
    uint32_t rst[4];
    uint32_t rstctrl[1];
    uint32_t power[4];
    uint32_t rsttime_wkup;

    uint32_t ev;
    uint32_t evtime[2];

    int dpll_lock, apll_lock[2];
};

static void omap_prcm_int_update(struct omap_prcm_s *s, int dom)
{
    qemu_set_irq(s->irq[dom], s->irqst[dom] & s->irqen[dom]);
    /* XXX or is the mask applied before PRCM_IRQSTATUS_* ? */
}

static uint64_t omap_prcm_read(void *opaque, target_phys_addr_t addr,
                               unsigned size)
{
    struct omap_prcm_s *s = (struct omap_prcm_s *) opaque;
    uint32_t ret;

    if (size != 4) {
        return omap_badwidth_read32(opaque, addr);
    }

    switch (addr) {
    case 0x000:	/* PRCM_REVISION */
        return 0x10;

    case 0x010:	/* PRCM_SYSCONFIG */
        return s->sysconfig;

    case 0x018:	/* PRCM_IRQSTATUS_MPU */
        return s->irqst[0];

    case 0x01c:	/* PRCM_IRQENABLE_MPU */
        return s->irqen[0];

    case 0x050:	/* PRCM_VOLTCTRL */
        return s->voltctrl;
    case 0x054:	/* PRCM_VOLTST */
        return s->voltctrl & 3;

    case 0x060:	/* PRCM_CLKSRC_CTRL */
        return s->clksrc[0];
    case 0x070:	/* PRCM_CLKOUT_CTRL */
        return s->clkout[0];
    case 0x078:	/* PRCM_CLKEMUL_CTRL */
        return s->clkemul[0];
    case 0x080:	/* PRCM_CLKCFG_CTRL */
    case 0x084:	/* PRCM_CLKCFG_STATUS */
        return 0;

    case 0x090:	/* PRCM_VOLTSETUP */
        return s->setuptime[0];

    case 0x094:	/* PRCM_CLKSSETUP */
        return s->setuptime[1];

    case 0x098:	/* PRCM_POLCTRL */
        return s->clkpol[0];

    case 0x0b0:	/* GENERAL_PURPOSE1 */
    case 0x0b4:	/* GENERAL_PURPOSE2 */
    case 0x0b8:	/* GENERAL_PURPOSE3 */
    case 0x0bc:	/* GENERAL_PURPOSE4 */
    case 0x0c0:	/* GENERAL_PURPOSE5 */
    case 0x0c4:	/* GENERAL_PURPOSE6 */
    case 0x0c8:	/* GENERAL_PURPOSE7 */
    case 0x0cc:	/* GENERAL_PURPOSE8 */
    case 0x0d0:	/* GENERAL_PURPOSE9 */
    case 0x0d4:	/* GENERAL_PURPOSE10 */
    case 0x0d8:	/* GENERAL_PURPOSE11 */
    case 0x0dc:	/* GENERAL_PURPOSE12 */
    case 0x0e0:	/* GENERAL_PURPOSE13 */
    case 0x0e4:	/* GENERAL_PURPOSE14 */
    case 0x0e8:	/* GENERAL_PURPOSE15 */
    case 0x0ec:	/* GENERAL_PURPOSE16 */
    case 0x0f0:	/* GENERAL_PURPOSE17 */
    case 0x0f4:	/* GENERAL_PURPOSE18 */
    case 0x0f8:	/* GENERAL_PURPOSE19 */
    case 0x0fc:	/* GENERAL_PURPOSE20 */
        return s->scratch[(addr - 0xb0) >> 2];

    case 0x140:	/* CM_CLKSEL_MPU */
        return s->clksel[0];
    case 0x148:	/* CM_CLKSTCTRL_MPU */
        return s->clkctrl[0];

    case 0x158:	/* RM_RSTST_MPU */
        return s->rst[0];
    case 0x1c8:	/* PM_WKDEP_MPU */
        return s->wkup[0];
    case 0x1d4:	/* PM_EVGENCTRL_MPU */
        return s->ev;
    case 0x1d8:	/* PM_EVEGENONTIM_MPU */
        return s->evtime[0];
    case 0x1dc:	/* PM_EVEGENOFFTIM_MPU */
        return s->evtime[1];
    case 0x1e0:	/* PM_PWSTCTRL_MPU */
        return s->power[0];
    case 0x1e4:	/* PM_PWSTST_MPU */
        return 0;

    case 0x200:	/* CM_FCLKEN1_CORE */
        return s->clken[0];
    case 0x204:	/* CM_FCLKEN2_CORE */
        return s->clken[1];
    case 0x210:	/* CM_ICLKEN1_CORE */
        return s->clken[2];
    case 0x214:	/* CM_ICLKEN2_CORE */
        return s->clken[3];
    case 0x21c:	/* CM_ICLKEN4_CORE */
        return s->clken[4];

    case 0x220:	/* CM_IDLEST1_CORE */
        /* TODO: check the actual iclk status */
        return 0x7ffffff9;
    case 0x224:	/* CM_IDLEST2_CORE */
        /* TODO: check the actual iclk status */
        return 0x00000007;
    case 0x22c:	/* CM_IDLEST4_CORE */
        /* TODO: check the actual iclk status */
        return 0x0000001f;

    case 0x230:	/* CM_AUTOIDLE1_CORE */
        return s->clkidle[0];
    case 0x234:	/* CM_AUTOIDLE2_CORE */
        return s->clkidle[1];
    case 0x238:	/* CM_AUTOIDLE3_CORE */
        return s->clkidle[2];
    case 0x23c:	/* CM_AUTOIDLE4_CORE */
        return s->clkidle[3];

    case 0x240:	/* CM_CLKSEL1_CORE */
        return s->clksel[1];
    case 0x244:	/* CM_CLKSEL2_CORE */
        return s->clksel[2];

    case 0x248:	/* CM_CLKSTCTRL_CORE */
        return s->clkctrl[1];

    case 0x2a0:	/* PM_WKEN1_CORE */
        return s->wken[0];
    case 0x2a4:	/* PM_WKEN2_CORE */
        return s->wken[1];

    case 0x2b0:	/* PM_WKST1_CORE */
        return s->wkst[0];
    case 0x2b4:	/* PM_WKST2_CORE */
        return s->wkst[1];
    case 0x2c8:	/* PM_WKDEP_CORE */
        return 0x1e;

    case 0x2e0:	/* PM_PWSTCTRL_CORE */
        return s->power[1];
    case 0x2e4:	/* PM_PWSTST_CORE */
        return 0x000030 | (s->power[1] & 0xfc00);

    case 0x300:	/* CM_FCLKEN_GFX */
        return s->clken[5];
    case 0x310:	/* CM_ICLKEN_GFX */
        return s->clken[6];
    case 0x320:	/* CM_IDLEST_GFX */
        /* TODO: check the actual iclk status */
        return 0x00000001;
    case 0x340:	/* CM_CLKSEL_GFX */
        return s->clksel[3];
    case 0x348:	/* CM_CLKSTCTRL_GFX */
        return s->clkctrl[2];
    case 0x350:	/* RM_RSTCTRL_GFX */
        return s->rstctrl[0];
    case 0x358:	/* RM_RSTST_GFX */
        return s->rst[1];
    case 0x3c8:	/* PM_WKDEP_GFX */
        return s->wkup[1];

    case 0x3e0:	/* PM_PWSTCTRL_GFX */
        return s->power[2];
    case 0x3e4:	/* PM_PWSTST_GFX */
        return s->power[2] & 3;

    case 0x400:	/* CM_FCLKEN_WKUP */
        return s->clken[7];
    case 0x410:	/* CM_ICLKEN_WKUP */
        return s->clken[8];
    case 0x420:	/* CM_IDLEST_WKUP */
        /* TODO: check the actual iclk status */
        return 0x0000003f;
    case 0x430:	/* CM_AUTOIDLE_WKUP */
        return s->clkidle[4];
    case 0x440:	/* CM_CLKSEL_WKUP */
        return s->clksel[4];
    case 0x450:	/* RM_RSTCTRL_WKUP */
        return 0;
    case 0x454:	/* RM_RSTTIME_WKUP */
        return s->rsttime_wkup;
    case 0x458:	/* RM_RSTST_WKUP */
        return s->rst[2];
    case 0x4a0:	/* PM_WKEN_WKUP */
        return s->wken[2];
    case 0x4b0:	/* PM_WKST_WKUP */
        return s->wkst[2];

    case 0x500:	/* CM_CLKEN_PLL */
        return s->clken[9];
    case 0x520:	/* CM_IDLEST_CKGEN */
        ret = 0x0000070 | (s->apll_lock[0] << 9) | (s->apll_lock[1] << 8);
        if (!(s->clksel[6] & 3))
            /* Core uses 32-kHz clock */
            ret |= 3 << 0;
        else if (!s->dpll_lock)
            /* DPLL not locked, core uses ref_clk */
            ret |= 1 << 0;
        else
            /* Core uses DPLL */
            ret |= 2 << 0;
        return ret;
    case 0x530:	/* CM_AUTOIDLE_PLL */
        return s->clkidle[5];
    case 0x540:	/* CM_CLKSEL1_PLL */
        return s->clksel[5];
    case 0x544:	/* CM_CLKSEL2_PLL */
        return s->clksel[6];

    case 0x800:	/* CM_FCLKEN_DSP */
        return s->clken[10];
    case 0x810:	/* CM_ICLKEN_DSP */
        return s->clken[11];
    case 0x820:	/* CM_IDLEST_DSP */
        /* TODO: check the actual iclk status */
        return 0x00000103;
    case 0x830:	/* CM_AUTOIDLE_DSP */
        return s->clkidle[6];
    case 0x840:	/* CM_CLKSEL_DSP */
        return s->clksel[7];
    case 0x848:	/* CM_CLKSTCTRL_DSP */
        return s->clkctrl[3];
    case 0x850:	/* RM_RSTCTRL_DSP */
        return 0;
    case 0x858:	/* RM_RSTST_DSP */
        return s->rst[3];
    case 0x8c8:	/* PM_WKDEP_DSP */
        return s->wkup[2];
    case 0x8e0:	/* PM_PWSTCTRL_DSP */
        return s->power[3];
    case 0x8e4:	/* PM_PWSTST_DSP */
        return 0x008030 | (s->power[3] & 0x3003);

    case 0x8f0:	/* PRCM_IRQSTATUS_DSP */
        return s->irqst[1];
    case 0x8f4:	/* PRCM_IRQENABLE_DSP */
        return s->irqen[1];

    case 0x8f8:	/* PRCM_IRQSTATUS_IVA */
        return s->irqst[2];
    case 0x8fc:	/* PRCM_IRQENABLE_IVA */
        return s->irqen[2];
    }

    OMAP_BAD_REG(addr);
    return 0;
}

static void omap_prcm_apll_update(struct omap_prcm_s *s)
{
    int mode[2];

    mode[0] = (s->clken[9] >> 6) & 3;
    s->apll_lock[0] = (mode[0] == 3);
    mode[1] = (s->clken[9] >> 2) & 3;
    s->apll_lock[1] = (mode[1] == 3);
    /* TODO: update clocks */

    if (mode[0] == 1 || mode[0] == 2 || mode[1] == 1 || mode[1] == 2)
        fprintf(stderr, "%s: bad EN_54M_PLL or bad EN_96M_PLL\n",
                        __FUNCTION__);
}

static void omap_prcm_dpll_update(struct omap_prcm_s *s)
{
    omap_clk dpll = omap_findclk(s->mpu, "dpll");
    omap_clk dpll_x2 = omap_findclk(s->mpu, "dpll");
    omap_clk core = omap_findclk(s->mpu, "core_clk");
    int mode = (s->clken[9] >> 0) & 3;
    int mult, div;

    mult = (s->clksel[5] >> 12) & 0x3ff;
    div = (s->clksel[5] >> 8) & 0xf;
    if (mult == 0 || mult == 1)
        mode = 1;	/* Bypass */

    s->dpll_lock = 0;
    switch (mode) {
    case 0:
        fprintf(stderr, "%s: bad EN_DPLL\n", __FUNCTION__);
        break;
    case 1:	/* Low-power bypass mode (Default) */
    case 2:	/* Fast-relock bypass mode */
        omap_clk_setrate(dpll, 1, 1);
        omap_clk_setrate(dpll_x2, 1, 1);
        break;
    case 3:	/* Lock mode */
        s->dpll_lock = 1; /* After 20 FINT cycles (ref_clk / (div + 1)).  */

        omap_clk_setrate(dpll, div + 1, mult);
        omap_clk_setrate(dpll_x2, div + 1, mult * 2);
        break;
    }

    switch ((s->clksel[6] >> 0) & 3) {
    case 0:
        omap_clk_reparent(core, omap_findclk(s->mpu, "clk32-kHz"));
        break;
    case 1:
        omap_clk_reparent(core, dpll);
        break;
    case 2:
        /* Default */
        omap_clk_reparent(core, dpll_x2);
        break;
    case 3:
        fprintf(stderr, "%s: bad CORE_CLK_SRC\n", __FUNCTION__);
        break;
    }
}

static void omap_prcm_write(void *opaque, target_phys_addr_t addr,
                            uint64_t value, unsigned size)
{
    struct omap_prcm_s *s = (struct omap_prcm_s *) opaque;

    if (size != 4) {
        return omap_badwidth_write32(opaque, addr, value);
    }

    switch (addr) {
    case 0x000:	/* PRCM_REVISION */
    case 0x054:	/* PRCM_VOLTST */
    case 0x084:	/* PRCM_CLKCFG_STATUS */
    case 0x1e4:	/* PM_PWSTST_MPU */
    case 0x220:	/* CM_IDLEST1_CORE */
    case 0x224:	/* CM_IDLEST2_CORE */
    case 0x22c:	/* CM_IDLEST4_CORE */
    case 0x2c8:	/* PM_WKDEP_CORE */
    case 0x2e4:	/* PM_PWSTST_CORE */
    case 0x320:	/* CM_IDLEST_GFX */
    case 0x3e4:	/* PM_PWSTST_GFX */
    case 0x420:	/* CM_IDLEST_WKUP */
    case 0x520:	/* CM_IDLEST_CKGEN */
    case 0x820:	/* CM_IDLEST_DSP */
    case 0x8e4:	/* PM_PWSTST_DSP */
        OMAP_RO_REG(addr);
        return;

    case 0x010:	/* PRCM_SYSCONFIG */
        s->sysconfig = value & 1;
        break;

    case 0x018:	/* PRCM_IRQSTATUS_MPU */
        s->irqst[0] &= ~value;
        omap_prcm_int_update(s, 0);
        break;
    case 0x01c:	/* PRCM_IRQENABLE_MPU */
        s->irqen[0] = value & 0x3f;
        omap_prcm_int_update(s, 0);
        break;

    case 0x050:	/* PRCM_VOLTCTRL */
        s->voltctrl = value & 0xf1c3;
        break;

    case 0x060:	/* PRCM_CLKSRC_CTRL */
        s->clksrc[0] = value & 0xdb;
        /* TODO update clocks */
        break;

    case 0x070:	/* PRCM_CLKOUT_CTRL */
        s->clkout[0] = value & 0xbbbb;
        /* TODO update clocks */
        break;

    case 0x078:	/* PRCM_CLKEMUL_CTRL */
        s->clkemul[0] = value & 1;
        /* TODO update clocks */
        break;

    case 0x080:	/* PRCM_CLKCFG_CTRL */
        break;

    case 0x090:	/* PRCM_VOLTSETUP */
        s->setuptime[0] = value & 0xffff;
        break;
    case 0x094:	/* PRCM_CLKSSETUP */
        s->setuptime[1] = value & 0xffff;
        break;

    case 0x098:	/* PRCM_POLCTRL */
        s->clkpol[0] = value & 0x701;
        break;

    case 0x0b0:	/* GENERAL_PURPOSE1 */
    case 0x0b4:	/* GENERAL_PURPOSE2 */
    case 0x0b8:	/* GENERAL_PURPOSE3 */
    case 0x0bc:	/* GENERAL_PURPOSE4 */
    case 0x0c0:	/* GENERAL_PURPOSE5 */
    case 0x0c4:	/* GENERAL_PURPOSE6 */
    case 0x0c8:	/* GENERAL_PURPOSE7 */
    case 0x0cc:	/* GENERAL_PURPOSE8 */
    case 0x0d0:	/* GENERAL_PURPOSE9 */
    case 0x0d4:	/* GENERAL_PURPOSE10 */
    case 0x0d8:	/* GENERAL_PURPOSE11 */
    case 0x0dc:	/* GENERAL_PURPOSE12 */
    case 0x0e0:	/* GENERAL_PURPOSE13 */
    case 0x0e4:	/* GENERAL_PURPOSE14 */
    case 0x0e8:	/* GENERAL_PURPOSE15 */
    case 0x0ec:	/* GENERAL_PURPOSE16 */
    case 0x0f0:	/* GENERAL_PURPOSE17 */
    case 0x0f4:	/* GENERAL_PURPOSE18 */
    case 0x0f8:	/* GENERAL_PURPOSE19 */
    case 0x0fc:	/* GENERAL_PURPOSE20 */
        s->scratch[(addr - 0xb0) >> 2] = value;
        break;

    case 0x140:	/* CM_CLKSEL_MPU */
        s->clksel[0] = value & 0x1f;
        /* TODO update clocks */
        break;
    case 0x148:	/* CM_CLKSTCTRL_MPU */
        s->clkctrl[0] = value & 0x1f;
        break;

    case 0x158:	/* RM_RSTST_MPU */
        s->rst[0] &= ~value;
        break;
    case 0x1c8:	/* PM_WKDEP_MPU */
        s->wkup[0] = value & 0x15;
        break;

    case 0x1d4:	/* PM_EVGENCTRL_MPU */
        s->ev = value & 0x1f;
        break;
    case 0x1d8:	/* PM_EVEGENONTIM_MPU */
        s->evtime[0] = value;
        break;
    case 0x1dc:	/* PM_EVEGENOFFTIM_MPU */
        s->evtime[1] = value;
        break;

    case 0x1e0:	/* PM_PWSTCTRL_MPU */
        s->power[0] = value & 0xc0f;
        break;

    case 0x200:	/* CM_FCLKEN1_CORE */
        s->clken[0] = value & 0xbfffffff;
        /* TODO update clocks */
        /* The EN_EAC bit only gets/puts func_96m_clk.  */
        break;
    case 0x204:	/* CM_FCLKEN2_CORE */
        s->clken[1] = value & 0x00000007;
        /* TODO update clocks */
        break;
    case 0x210:	/* CM_ICLKEN1_CORE */
        s->clken[2] = value & 0xfffffff9;
        /* TODO update clocks */
        /* The EN_EAC bit only gets/puts core_l4_iclk.  */
        break;
    case 0x214:	/* CM_ICLKEN2_CORE */
        s->clken[3] = value & 0x00000007;
        /* TODO update clocks */
        break;
    case 0x21c:	/* CM_ICLKEN4_CORE */
        s->clken[4] = value & 0x0000001f;
        /* TODO update clocks */
        break;

    case 0x230:	/* CM_AUTOIDLE1_CORE */
        s->clkidle[0] = value & 0xfffffff9;
        /* TODO update clocks */
        break;
    case 0x234:	/* CM_AUTOIDLE2_CORE */
        s->clkidle[1] = value & 0x00000007;
        /* TODO update clocks */
        break;
    case 0x238:	/* CM_AUTOIDLE3_CORE */
        s->clkidle[2] = value & 0x00000007;
        /* TODO update clocks */
        break;
    case 0x23c:	/* CM_AUTOIDLE4_CORE */
        s->clkidle[3] = value & 0x0000001f;
        /* TODO update clocks */
        break;

    case 0x240:	/* CM_CLKSEL1_CORE */
        s->clksel[1] = value & 0x0fffbf7f;
        /* TODO update clocks */
        break;

    case 0x244:	/* CM_CLKSEL2_CORE */
        s->clksel[2] = value & 0x00fffffc;
        /* TODO update clocks */
        break;

    case 0x248:	/* CM_CLKSTCTRL_CORE */
        s->clkctrl[1] = value & 0x7;
        break;

    case 0x2a0:	/* PM_WKEN1_CORE */
        s->wken[0] = value & 0x04667ff8;
        break;
    case 0x2a4:	/* PM_WKEN2_CORE */
        s->wken[1] = value & 0x00000005;
        break;

    case 0x2b0:	/* PM_WKST1_CORE */
        s->wkst[0] &= ~value;
        break;
    case 0x2b4:	/* PM_WKST2_CORE */
        s->wkst[1] &= ~value;
        break;

    case 0x2e0:	/* PM_PWSTCTRL_CORE */
        s->power[1] = (value & 0x00fc3f) | (1 << 2);
        break;

    case 0x300:	/* CM_FCLKEN_GFX */
        s->clken[5] = value & 6;
        /* TODO update clocks */
        break;
    case 0x310:	/* CM_ICLKEN_GFX */
        s->clken[6] = value & 1;
        /* TODO update clocks */
        break;
    case 0x340:	/* CM_CLKSEL_GFX */
        s->clksel[3] = value & 7;
        /* TODO update clocks */
        break;
    case 0x348:	/* CM_CLKSTCTRL_GFX */
        s->clkctrl[2] = value & 1;
        break;
    case 0x350:	/* RM_RSTCTRL_GFX */
        s->rstctrl[0] = value & 1;
        /* TODO: reset */
        break;
    case 0x358:	/* RM_RSTST_GFX */
        s->rst[1] &= ~value;
        break;
    case 0x3c8:	/* PM_WKDEP_GFX */
        s->wkup[1] = value & 0x13;
        break;
    case 0x3e0:	/* PM_PWSTCTRL_GFX */
        s->power[2] = (value & 0x00c0f) | (3 << 2);
        break;

    case 0x400:	/* CM_FCLKEN_WKUP */
        s->clken[7] = value & 0xd;
        /* TODO update clocks */
        break;
    case 0x410:	/* CM_ICLKEN_WKUP */
        s->clken[8] = value & 0x3f;
        /* TODO update clocks */
        break;
    case 0x430:	/* CM_AUTOIDLE_WKUP */
        s->clkidle[4] = value & 0x0000003f;
        /* TODO update clocks */
        break;
    case 0x440:	/* CM_CLKSEL_WKUP */
        s->clksel[4] = value & 3;
        /* TODO update clocks */
        break;
    case 0x450:	/* RM_RSTCTRL_WKUP */
        /* TODO: reset */
        if (value & 2)
            qemu_system_reset_request();
        break;
    case 0x454:	/* RM_RSTTIME_WKUP */
        s->rsttime_wkup = value & 0x1fff;
        break;
    case 0x458:	/* RM_RSTST_WKUP */
        s->rst[2] &= ~value;
        break;
    case 0x4a0:	/* PM_WKEN_WKUP */
        s->wken[2] = value & 0x00000005;
        break;
    case 0x4b0:	/* PM_WKST_WKUP */
        s->wkst[2] &= ~value;
        break;

    case 0x500:	/* CM_CLKEN_PLL */
        if (value & 0xffffff30)
            fprintf(stderr, "%s: write 0s in CM_CLKEN_PLL for "
                            "future compatibility\n", __FUNCTION__);
        if ((s->clken[9] ^ value) & 0xcc) {
            s->clken[9] &= ~0xcc;
            s->clken[9] |= value & 0xcc;
            omap_prcm_apll_update(s);
        }
        if ((s->clken[9] ^ value) & 3) {
            s->clken[9] &= ~3;
            s->clken[9] |= value & 3;
            omap_prcm_dpll_update(s);
        }
        break;
    case 0x530:	/* CM_AUTOIDLE_PLL */
        s->clkidle[5] = value & 0x000000cf;
        /* TODO update clocks */
        break;
    case 0x540:	/* CM_CLKSEL1_PLL */
        if (value & 0xfc4000d7)
            fprintf(stderr, "%s: write 0s in CM_CLKSEL1_PLL for "
                            "future compatibility\n", __FUNCTION__);
        if ((s->clksel[5] ^ value) & 0x003fff00) {
            s->clksel[5] = value & 0x03bfff28;
            omap_prcm_dpll_update(s);
        }
        /* TODO update the other clocks */

        s->clksel[5] = value & 0x03bfff28;
        break;
    case 0x544:	/* CM_CLKSEL2_PLL */
        if (value & ~3)
            fprintf(stderr, "%s: write 0s in CM_CLKSEL2_PLL[31:2] for "
                            "future compatibility\n", __FUNCTION__);
        if (s->clksel[6] != (value & 3)) {
            s->clksel[6] = value & 3;
            omap_prcm_dpll_update(s);
        }
        break;

    case 0x800:	/* CM_FCLKEN_DSP */
        s->clken[10] = value & 0x501;
        /* TODO update clocks */
        break;
    case 0x810:	/* CM_ICLKEN_DSP */
        s->clken[11] = value & 0x2;
        /* TODO update clocks */
        break;
    case 0x830:	/* CM_AUTOIDLE_DSP */
        s->clkidle[6] = value & 0x2;
        /* TODO update clocks */
        break;
    case 0x840:	/* CM_CLKSEL_DSP */
        s->clksel[7] = value & 0x3fff;
        /* TODO update clocks */
        break;
    case 0x848:	/* CM_CLKSTCTRL_DSP */
        s->clkctrl[3] = value & 0x101;
        break;
    case 0x850:	/* RM_RSTCTRL_DSP */
        /* TODO: reset */
        break;
    case 0x858:	/* RM_RSTST_DSP */
        s->rst[3] &= ~value;
        break;
    case 0x8c8:	/* PM_WKDEP_DSP */
        s->wkup[2] = value & 0x13;
        break;
    case 0x8e0:	/* PM_PWSTCTRL_DSP */
        s->power[3] = (value & 0x03017) | (3 << 2);
        break;

    case 0x8f0:	/* PRCM_IRQSTATUS_DSP */
        s->irqst[1] &= ~value;
        omap_prcm_int_update(s, 1);
        break;
    case 0x8f4:	/* PRCM_IRQENABLE_DSP */
        s->irqen[1] = value & 0x7;
        omap_prcm_int_update(s, 1);
        break;

    case 0x8f8:	/* PRCM_IRQSTATUS_IVA */
        s->irqst[2] &= ~value;
        omap_prcm_int_update(s, 2);
        break;
    case 0x8fc:	/* PRCM_IRQENABLE_IVA */
        s->irqen[2] = value & 0x7;
        omap_prcm_int_update(s, 2);
        break;

    default:
        OMAP_BAD_REG(addr);
        return;
    }
}

static const MemoryRegionOps omap_prcm_ops = {
    .read = omap_prcm_read,
    .write = omap_prcm_write,
    .endianness = DEVICE_NATIVE_ENDIAN,
};

static void omap_prcm_reset(struct omap_prcm_s *s)
{
    s->sysconfig = 0;
    s->irqst[0] = 0;
    s->irqst[1] = 0;
    s->irqst[2] = 0;
    s->irqen[0] = 0;
    s->irqen[1] = 0;
    s->irqen[2] = 0;
    s->voltctrl = 0x1040;
    s->ev = 0x14;
    s->evtime[0] = 0;
    s->evtime[1] = 0;
    s->clkctrl[0] = 0;
    s->clkctrl[1] = 0;
    s->clkctrl[2] = 0;
    s->clkctrl[3] = 0;
    s->clken[1] = 7;
    s->clken[3] = 7;
    s->clken[4] = 0;
    s->clken[5] = 0;
    s->clken[6] = 0;
    s->clken[7] = 0xc;
    s->clken[8] = 0x3e;
    s->clken[9] = 0x0d;
    s->clken[10] = 0;
    s->clken[11] = 0;
    s->clkidle[0] = 0;
    s->clkidle[2] = 7;
    s->clkidle[3] = 0;
    s->clkidle[4] = 0;
    s->clkidle[5] = 0x0c;
    s->clkidle[6] = 0;
    s->clksel[0] = 0x01;
    s->clksel[1] = 0x02100121;
    s->clksel[2] = 0x00000000;
    s->clksel[3] = 0x01;
    s->clksel[4] = 0;
    s->clksel[7] = 0x0121;
    s->wkup[0] = 0x15;
    s->wkup[1] = 0x13;
    s->wkup[2] = 0x13;
    s->wken[0] = 0x04667ff8;
    s->wken[1] = 0x00000005;
    s->wken[2] = 5;
    s->wkst[0] = 0;
    s->wkst[1] = 0;
    s->wkst[2] = 0;
    s->power[0] = 0x00c;
    s->power[1] = 4;
    s->power[2] = 0x0000c;
    s->power[3] = 0x14;
    s->rstctrl[0] = 1;
    s->rst[3] = 1;
    omap_prcm_apll_update(s);
    omap_prcm_dpll_update(s);
}

static void omap_prcm_coldreset(struct omap_prcm_s *s)
{
    s->setuptime[0] = 0;
    s->setuptime[1] = 0;
    memset(&s->scratch, 0, sizeof(s->scratch));
    s->rst[0] = 0x01;
    s->rst[1] = 0x00;
    s->rst[2] = 0x01;
    s->clken[0] = 0;
    s->clken[2] = 0;
    s->clkidle[1] = 0;
    s->clksel[5] = 0;
    s->clksel[6] = 2;
    s->clksrc[0] = 0x43;
    s->clkout[0] = 0x0303;
    s->clkemul[0] = 0;
    s->clkpol[0] = 0x100;
    s->rsttime_wkup = 0x1002;

    omap_prcm_reset(s);
}

static struct omap_prcm_s *omap_prcm_init(struct omap_target_agent_s *ta,
                qemu_irq mpu_int, qemu_irq dsp_int, qemu_irq iva_int,
                struct omap_mpu_state_s *mpu)
{
    struct omap_prcm_s *s = (struct omap_prcm_s *)
            g_malloc0(sizeof(struct omap_prcm_s));

    s->irq[0] = mpu_int;
    s->irq[1] = dsp_int;
    s->irq[2] = iva_int;
    s->mpu = mpu;
    omap_prcm_coldreset(s);

    memory_region_init_io(&s->iomem0, &omap_prcm_ops, s, "omap.pcrm0",
                          omap_l4_region_size(ta, 0));
    memory_region_init_io(&s->iomem1, &omap_prcm_ops, s, "omap.pcrm1",
                          omap_l4_region_size(ta, 1));
    omap_l4_attach(ta, 0, &s->iomem0);
    omap_l4_attach(ta, 1, &s->iomem1);

    return s;
}

/* System and Pinout control */
struct omap_sysctl_s {
    struct omap_mpu_state_s *mpu;
    MemoryRegion iomem;

    uint32_t sysconfig;
    uint32_t devconfig;
    uint32_t psaconfig;
    uint32_t padconf[0x45];
    uint8_t obs;
    uint32_t msuspendmux[5];
};

static uint32_t omap_sysctl_read8(void *opaque, target_phys_addr_t addr)
{

    struct omap_sysctl_s *s = (struct omap_sysctl_s *) opaque;
    int pad_offset, byte_offset;
    int value;

    switch (addr) {
    case 0x030 ... 0x140:	/* CONTROL_PADCONF - only used in the POP */
        pad_offset = (addr - 0x30) >> 2;
        byte_offset = (addr - 0x30) & (4 - 1);

        value = s->padconf[pad_offset];
        value = (value >> (byte_offset * 8)) & 0xff;

        return value;

    default:
        break;
    }

    OMAP_BAD_REG(addr);
    return 0;
}

static uint32_t omap_sysctl_read(void *opaque, target_phys_addr_t addr)
{
    struct omap_sysctl_s *s = (struct omap_sysctl_s *) opaque;

    switch (addr) {
    case 0x000:	/* CONTROL_REVISION */
        return 0x20;

    case 0x010:	/* CONTROL_SYSCONFIG */
        return s->sysconfig;

    case 0x030 ... 0x140:	/* CONTROL_PADCONF - only used in the POP */
        return s->padconf[(addr - 0x30) >> 2];

    case 0x270:	/* CONTROL_DEBOBS */
        return s->obs;

    case 0x274:	/* CONTROL_DEVCONF */
        return s->devconfig;

    case 0x28c:	/* CONTROL_EMU_SUPPORT */
        return 0;

    case 0x290:	/* CONTROL_MSUSPENDMUX_0 */
        return s->msuspendmux[0];
    case 0x294:	/* CONTROL_MSUSPENDMUX_1 */
        return s->msuspendmux[1];
    case 0x298:	/* CONTROL_MSUSPENDMUX_2 */
        return s->msuspendmux[2];
    case 0x29c:	/* CONTROL_MSUSPENDMUX_3 */
        return s->msuspendmux[3];
    case 0x2a0:	/* CONTROL_MSUSPENDMUX_4 */
        return s->msuspendmux[4];
    case 0x2a4:	/* CONTROL_MSUSPENDMUX_5 */
        return 0;

    case 0x2b8:	/* CONTROL_PSA_CTRL */
        return s->psaconfig;
    case 0x2bc:	/* CONTROL_PSA_CMD */
    case 0x2c0:	/* CONTROL_PSA_VALUE */
        return 0;

    case 0x2b0:	/* CONTROL_SEC_CTRL */
        return 0x800000f1;
    case 0x2d0:	/* CONTROL_SEC_EMU */
        return 0x80000015;
    case 0x2d4:	/* CONTROL_SEC_TAP */
        return 0x8000007f;
    case 0x2b4:	/* CONTROL_SEC_TEST */
    case 0x2f0:	/* CONTROL_SEC_STATUS */
    case 0x2f4:	/* CONTROL_SEC_ERR_STATUS */
        /* Secure mode is not present on general-pusrpose device.  Outside
         * secure mode these values cannot be read or written.  */
        return 0;

    case 0x2d8:	/* CONTROL_OCM_RAM_PERM */
        return 0xff;
    case 0x2dc:	/* CONTROL_OCM_PUB_RAM_ADD */
    case 0x2e0:	/* CONTROL_EXT_SEC_RAM_START_ADD */
    case 0x2e4:	/* CONTROL_EXT_SEC_RAM_STOP_ADD */
        /* No secure mode so no Extended Secure RAM present.  */
        return 0;

    case 0x2f8:	/* CONTROL_STATUS */
        /* Device Type => General-purpose */
        return 0x0300;
    case 0x2fc:	/* CONTROL_GENERAL_PURPOSE_STATUS */

    case 0x300:	/* CONTROL_RPUB_KEY_H_0 */
    case 0x304:	/* CONTROL_RPUB_KEY_H_1 */
    case 0x308:	/* CONTROL_RPUB_KEY_H_2 */
    case 0x30c:	/* CONTROL_RPUB_KEY_H_3 */
        return 0xdecafbad;

    case 0x310:	/* CONTROL_RAND_KEY_0 */
    case 0x314:	/* CONTROL_RAND_KEY_1 */
    case 0x318:	/* CONTROL_RAND_KEY_2 */
    case 0x31c:	/* CONTROL_RAND_KEY_3 */
    case 0x320:	/* CONTROL_CUST_KEY_0 */
    case 0x324:	/* CONTROL_CUST_KEY_1 */
    case 0x330:	/* CONTROL_TEST_KEY_0 */
    case 0x334:	/* CONTROL_TEST_KEY_1 */
    case 0x338:	/* CONTROL_TEST_KEY_2 */
    case 0x33c:	/* CONTROL_TEST_KEY_3 */
    case 0x340:	/* CONTROL_TEST_KEY_4 */
    case 0x344:	/* CONTROL_TEST_KEY_5 */
    case 0x348:	/* CONTROL_TEST_KEY_6 */
    case 0x34c:	/* CONTROL_TEST_KEY_7 */
    case 0x350:	/* CONTROL_TEST_KEY_8 */
    case 0x354:	/* CONTROL_TEST_KEY_9 */
        /* Can only be accessed in secure mode and when C_FieldAccEnable
         * bit is set in CONTROL_SEC_CTRL.
         * TODO: otherwise an interconnect access error is generated.  */
        return 0;
    }

    OMAP_BAD_REG(addr);
    return 0;
}

static void omap_sysctl_write8(void *opaque, target_phys_addr_t addr,
                uint32_t value)
{
    struct omap_sysctl_s *s = (struct omap_sysctl_s *) opaque;
    int pad_offset, byte_offset;
    int prev_value;

    switch (addr) {
    case 0x030 ... 0x140:	/* CONTROL_PADCONF - only used in the POP */
        pad_offset = (addr - 0x30) >> 2;
        byte_offset = (addr - 0x30) & (4 - 1);

        prev_value = s->padconf[pad_offset];
        prev_value &= ~(0xff << (byte_offset * 8));
        prev_value |= ((value & 0x1f1f1f1f) << (byte_offset * 8)) & 0x1f1f1f1f;
        s->padconf[pad_offset] = prev_value;
        break;

    default:
        OMAP_BAD_REG(addr);
        break;
    }
}

static void omap_sysctl_write(void *opaque, target_phys_addr_t addr,
                uint32_t value)
{
    struct omap_sysctl_s *s = (struct omap_sysctl_s *) opaque;

    switch (addr) {
    case 0x000:	/* CONTROL_REVISION */
    case 0x2a4:	/* CONTROL_MSUSPENDMUX_5 */
    case 0x2c0:	/* CONTROL_PSA_VALUE */
    case 0x2f8:	/* CONTROL_STATUS */
    case 0x2fc:	/* CONTROL_GENERAL_PURPOSE_STATUS */
    case 0x300:	/* CONTROL_RPUB_KEY_H_0 */
    case 0x304:	/* CONTROL_RPUB_KEY_H_1 */
    case 0x308:	/* CONTROL_RPUB_KEY_H_2 */
    case 0x30c:	/* CONTROL_RPUB_KEY_H_3 */
    case 0x310:	/* CONTROL_RAND_KEY_0 */
    case 0x314:	/* CONTROL_RAND_KEY_1 */
    case 0x318:	/* CONTROL_RAND_KEY_2 */
    case 0x31c:	/* CONTROL_RAND_KEY_3 */
    case 0x320:	/* CONTROL_CUST_KEY_0 */
    case 0x324:	/* CONTROL_CUST_KEY_1 */
    case 0x330:	/* CONTROL_TEST_KEY_0 */
    case 0x334:	/* CONTROL_TEST_KEY_1 */
    case 0x338:	/* CONTROL_TEST_KEY_2 */
    case 0x33c:	/* CONTROL_TEST_KEY_3 */
    case 0x340:	/* CONTROL_TEST_KEY_4 */
    case 0x344:	/* CONTROL_TEST_KEY_5 */
    case 0x348:	/* CONTROL_TEST_KEY_6 */
    case 0x34c:	/* CONTROL_TEST_KEY_7 */
    case 0x350:	/* CONTROL_TEST_KEY_8 */
    case 0x354:	/* CONTROL_TEST_KEY_9 */
        OMAP_RO_REG(addr);
        return;

    case 0x010:	/* CONTROL_SYSCONFIG */
        s->sysconfig = value & 0x1e;
        break;

    case 0x030 ... 0x140:	/* CONTROL_PADCONF - only used in the POP */
        /* XXX: should check constant bits */
        s->padconf[(addr - 0x30) >> 2] = value & 0x1f1f1f1f;
        break;

    case 0x270:	/* CONTROL_DEBOBS */
        s->obs = value & 0xff;
        break;

    case 0x274:	/* CONTROL_DEVCONF */
        s->devconfig = value & 0xffffc7ff;
        break;

    case 0x28c:	/* CONTROL_EMU_SUPPORT */
        break;

    case 0x290:	/* CONTROL_MSUSPENDMUX_0 */
        s->msuspendmux[0] = value & 0x3fffffff;
        break;
    case 0x294:	/* CONTROL_MSUSPENDMUX_1 */
        s->msuspendmux[1] = value & 0x3fffffff;
        break;
    case 0x298:	/* CONTROL_MSUSPENDMUX_2 */
        s->msuspendmux[2] = value & 0x3fffffff;
        break;
    case 0x29c:	/* CONTROL_MSUSPENDMUX_3 */
        s->msuspendmux[3] = value & 0x3fffffff;
        break;
    case 0x2a0:	/* CONTROL_MSUSPENDMUX_4 */
        s->msuspendmux[4] = value & 0x3fffffff;
        break;

    case 0x2b8:	/* CONTROL_PSA_CTRL */
        s->psaconfig = value & 0x1c;
        s->psaconfig |= (value & 0x20) ? 2 : 1;
        break;
    case 0x2bc:	/* CONTROL_PSA_CMD */
        break;

    case 0x2b0:	/* CONTROL_SEC_CTRL */
    case 0x2b4:	/* CONTROL_SEC_TEST */
    case 0x2d0:	/* CONTROL_SEC_EMU */
    case 0x2d4:	/* CONTROL_SEC_TAP */
    case 0x2d8:	/* CONTROL_OCM_RAM_PERM */
    case 0x2dc:	/* CONTROL_OCM_PUB_RAM_ADD */
    case 0x2e0:	/* CONTROL_EXT_SEC_RAM_START_ADD */
    case 0x2e4:	/* CONTROL_EXT_SEC_RAM_STOP_ADD */
    case 0x2f0:	/* CONTROL_SEC_STATUS */
    case 0x2f4:	/* CONTROL_SEC_ERR_STATUS */
        break;

    default:
        OMAP_BAD_REG(addr);
        return;
    }
}

static const MemoryRegionOps omap_sysctl_ops = {
    .old_mmio = {
        .read = {
            omap_sysctl_read8,
            omap_badwidth_read32,	/* TODO */
            omap_sysctl_read,
        },
        .write = {
            omap_sysctl_write8,
            omap_badwidth_write32,	/* TODO */
            omap_sysctl_write,
        },
    },
    .endianness = DEVICE_NATIVE_ENDIAN,
};

static void omap_sysctl_reset(struct omap_sysctl_s *s)
{
    /* (power-on reset) */
    s->sysconfig = 0;
    s->obs = 0;
    s->devconfig = 0x0c000000;
    s->msuspendmux[0] = 0x00000000;
    s->msuspendmux[1] = 0x00000000;
    s->msuspendmux[2] = 0x00000000;
    s->msuspendmux[3] = 0x00000000;
    s->msuspendmux[4] = 0x00000000;
    s->psaconfig = 1;

    s->padconf[0x00] = 0x000f0f0f;
    s->padconf[0x01] = 0x00000000;
    s->padconf[0x02] = 0x00000000;
    s->padconf[0x03] = 0x00000000;
    s->padconf[0x04] = 0x00000000;
    s->padconf[0x05] = 0x00000000;
    s->padconf[0x06] = 0x00000000;
    s->padconf[0x07] = 0x00000000;
    s->padconf[0x08] = 0x08080800;
    s->padconf[0x09] = 0x08080808;
    s->padconf[0x0a] = 0x08080808;
    s->padconf[0x0b] = 0x08080808;
    s->padconf[0x0c] = 0x08080808;
    s->padconf[0x0d] = 0x08080800;
    s->padconf[0x0e] = 0x08080808;
    s->padconf[0x0f] = 0x08080808;
    s->padconf[0x10] = 0x18181808;	/* | 0x07070700 if SBoot3 */
    s->padconf[0x11] = 0x18181818;	/* | 0x07070707 if SBoot3 */
    s->padconf[0x12] = 0x18181818;	/* | 0x07070707 if SBoot3 */
    s->padconf[0x13] = 0x18181818;	/* | 0x07070707 if SBoot3 */
    s->padconf[0x14] = 0x18181818;	/* | 0x00070707 if SBoot3 */
    s->padconf[0x15] = 0x18181818;
    s->padconf[0x16] = 0x18181818;	/* | 0x07000000 if SBoot3 */
    s->padconf[0x17] = 0x1f001f00;
    s->padconf[0x18] = 0x1f1f1f1f;
    s->padconf[0x19] = 0x00000000;
    s->padconf[0x1a] = 0x1f180000;
    s->padconf[0x1b] = 0x00001f1f;
    s->padconf[0x1c] = 0x1f001f00;
    s->padconf[0x1d] = 0x00000000;
    s->padconf[0x1e] = 0x00000000;
    s->padconf[0x1f] = 0x08000000;
    s->padconf[0x20] = 0x08080808;
    s->padconf[0x21] = 0x08080808;
    s->padconf[0x22] = 0x0f080808;
    s->padconf[0x23] = 0x0f0f0f0f;
    s->padconf[0x24] = 0x000f0f0f;
    s->padconf[0x25] = 0x1f1f1f0f;
    s->padconf[0x26] = 0x080f0f1f;
    s->padconf[0x27] = 0x070f1808;
    s->padconf[0x28] = 0x0f070707;
    s->padconf[0x29] = 0x000f0f1f;
    s->padconf[0x2a] = 0x0f0f0f1f;
    s->padconf[0x2b] = 0x08000000;
    s->padconf[0x2c] = 0x0000001f;
    s->padconf[0x2d] = 0x0f0f1f00;
    s->padconf[0x2e] = 0x1f1f0f0f;
    s->padconf[0x2f] = 0x0f1f1f1f;
    s->padconf[0x30] = 0x0f0f0f0f;
    s->padconf[0x31] = 0x0f1f0f1f;
    s->padconf[0x32] = 0x0f0f0f0f;
    s->padconf[0x33] = 0x0f1f0f1f;
    s->padconf[0x34] = 0x1f1f0f0f;
    s->padconf[0x35] = 0x0f0f1f1f;
    s->padconf[0x36] = 0x0f0f1f0f;
    s->padconf[0x37] = 0x0f0f0f0f;
    s->padconf[0x38] = 0x1f18180f;
    s->padconf[0x39] = 0x1f1f1f1f;
    s->padconf[0x3a] = 0x00001f1f;
    s->padconf[0x3b] = 0x00000000;
    s->padconf[0x3c] = 0x00000000;
    s->padconf[0x3d] = 0x0f0f0f0f;
    s->padconf[0x3e] = 0x18000f0f;
    s->padconf[0x3f] = 0x00070000;
    s->padconf[0x40] = 0x00000707;
    s->padconf[0x41] = 0x0f1f0700;
    s->padconf[0x42] = 0x1f1f070f;
    s->padconf[0x43] = 0x0008081f;
    s->padconf[0x44] = 0x00000800;
}

static struct omap_sysctl_s *omap_sysctl_init(struct omap_target_agent_s *ta,
                omap_clk iclk, struct omap_mpu_state_s *mpu)
{
    struct omap_sysctl_s *s = (struct omap_sysctl_s *)
            g_malloc0(sizeof(struct omap_sysctl_s));

    s->mpu = mpu;
    omap_sysctl_reset(s);

    memory_region_init_io(&s->iomem, &omap_sysctl_ops, s, "omap.sysctl",
                          omap_l4_region_size(ta, 0));
    omap_l4_attach(ta, 0, &s->iomem);

    return s;
}

/* General chip reset */
static void omap2_mpu_reset(void *opaque)
{
    struct omap_mpu_state_s *mpu = (struct omap_mpu_state_s *) opaque;

    omap_dma_reset(mpu->dma);
    omap_prcm_reset(mpu->prcm);
    omap_sysctl_reset(mpu->sysc);
    omap_gp_timer_reset(mpu->gptimer[0]);
    omap_gp_timer_reset(mpu->gptimer[1]);
    omap_gp_timer_reset(mpu->gptimer[2]);
    omap_gp_timer_reset(mpu->gptimer[3]);
    omap_gp_timer_reset(mpu->gptimer[4]);
    omap_gp_timer_reset(mpu->gptimer[5]);
    omap_gp_timer_reset(mpu->gptimer[6]);
    omap_gp_timer_reset(mpu->gptimer[7]);
    omap_gp_timer_reset(mpu->gptimer[8]);
    omap_gp_timer_reset(mpu->gptimer[9]);
    omap_gp_timer_reset(mpu->gptimer[10]);
    omap_gp_timer_reset(mpu->gptimer[11]);
    omap_synctimer_reset(mpu->synctimer);
    omap_sdrc_reset(mpu->sdrc);
    omap_gpmc_reset(mpu->gpmc);
    omap_mmc_reset(mpu->mmc);
<<<<<<< HEAD
    cpu_state_reset(mpu->env);
=======
    omap_mcspi_reset(mpu->mcspi[0]);
    omap_mcspi_reset(mpu->mcspi[1]);
    cpu_reset(CPU(mpu->cpu));
>>>>>>> 8aca5215
}

static int omap2_validate_addr(struct omap_mpu_state_s *s,
                target_phys_addr_t addr)
{
    return 1;
}

static const struct dma_irq_map omap2_dma_irq_map[] = {
    { 0, OMAP_INT_24XX_SDMA_IRQ0 },
    { 0, OMAP_INT_24XX_SDMA_IRQ1 },
    { 0, OMAP_INT_24XX_SDMA_IRQ2 },
    { 0, OMAP_INT_24XX_SDMA_IRQ3 },
};

struct omap_mpu_state_s *omap2420_mpu_init(MemoryRegion *sysmem,
                unsigned long sdram_size,
                const char *core)
{
    struct omap_mpu_state_s *s = (struct omap_mpu_state_s *)
            g_malloc0(sizeof(struct omap_mpu_state_s));
    qemu_irq *cpu_irq;
    qemu_irq dma_irqs[4];
    DriveInfo *dinfo;
    int i;
    SysBusDevice *busdev;
    struct omap_target_agent_s *ta;

    /* Core */
    s->mpu_model = omap2420;
    s->cpu = cpu_arm_init(core ?: "arm1136-r2");
    if (s->cpu == NULL) {
        fprintf(stderr, "Unable to find CPU definition\n");
        exit(1);
    }
    s->sdram_size = sdram_size;
    s->sram_size = OMAP242X_SRAM_SIZE;

    s->wakeup = qemu_allocate_irqs(omap_mpu_wakeup, s, 1)[0];

    /* Clocks */
    omap_clk_init(s);

    /* Memory-mapped stuff */
    memory_region_init_ram(&s->sdram, "omap2.dram", s->sdram_size);
    vmstate_register_ram_global(&s->sdram);
    memory_region_add_subregion(sysmem, OMAP2_Q2_BASE, &s->sdram);
    memory_region_init_ram(&s->sram, "omap2.sram", s->sram_size);
    vmstate_register_ram_global(&s->sram);
    memory_region_add_subregion(sysmem, OMAP2_SRAM_BASE, &s->sram);

    s->l4 = omap_l4_init(sysmem, OMAP2_L4_BASE, 54, 125);

    /* Actually mapped at any 2K boundary in the ARM11 private-peripheral if */
    cpu_irq = arm_pic_init_cpu(s->cpu);
    s->ih[0] = qdev_create(NULL, "omap2-intc");
    qdev_prop_set_uint8(s->ih[0], "revision", 0x21);
    qdev_prop_set_ptr(s->ih[0], "fclk", omap_findclk(s, "mpu_intc_fclk"));
    qdev_prop_set_ptr(s->ih[0], "iclk", omap_findclk(s, "mpu_intc_iclk"));
    qdev_init_nofail(s->ih[0]);
    busdev = sysbus_from_qdev(s->ih[0]);
    sysbus_connect_irq(busdev, 0, cpu_irq[ARM_PIC_CPU_IRQ]);
    sysbus_connect_irq(busdev, 1, cpu_irq[ARM_PIC_CPU_FIQ]);
    sysbus_mmio_map(busdev, 0, 0x480fe000);
    s->prcm = omap_prcm_init(omap_l4tao(s->l4, 3),
                             qdev_get_gpio_in(s->ih[0],
                                              OMAP_INT_24XX_PRCM_MPU_IRQ),
                             NULL, NULL, s);

    s->sysc = omap_sysctl_init(omap_l4tao(s->l4, 1),
                    omap_findclk(s, "omapctrl_iclk"), s);

    for (i = 0; i < 4; i++) {
        dma_irqs[i] = qdev_get_gpio_in(s->ih[omap2_dma_irq_map[i].ih],
                                       omap2_dma_irq_map[i].intr);
    }
    s->dma = omap_dma4_init(0x48056000, dma_irqs, sysmem, s, 256, 32,
                    omap_findclk(s, "sdma_iclk"),
                    omap_findclk(s, "sdma_fclk"));
    s->port->addr_valid = omap2_validate_addr;

    /* Register SDRAM and SRAM ports for fast DMA transfers.  */
    soc_dma_port_add_mem(s->dma, memory_region_get_ram_ptr(&s->sdram),
                         OMAP2_Q2_BASE, s->sdram_size);
    soc_dma_port_add_mem(s->dma, memory_region_get_ram_ptr(&s->sram),
                         OMAP2_SRAM_BASE, s->sram_size);

    s->uart[0] = qdev_create(NULL, "omap_uart");
    s->uart[0]->id = "uart1";
    qdev_prop_set_uint32(s->uart[0], "mmio_size", 0x1000);
    qdev_prop_set_uint32(s->uart[0], "baudrate",
                         omap_clk_getrate(omap_findclk(s, "uart1_fclk")) / 16);
    qdev_prop_set_chr(s->uart[0], "chardev", serial_hds[0]);
    qdev_init_nofail(s->uart[0]);
    busdev = sysbus_from_qdev(s->uart[0]);
    sysbus_connect_irq(busdev, 0,
                       qdev_get_gpio_in(s->ih[0], OMAP_INT_24XX_UART1_IRQ));
    sysbus_connect_irq(busdev, 1, s->drq[OMAP24XX_DMA_UART1_TX]);
    sysbus_connect_irq(busdev, 2, s->drq[OMAP24XX_DMA_UART1_RX]);
    sysbus_mmio_map(busdev, 0, omap_l4_region_base(omap_l4ta(s->l4, 19), 0));

    s->uart[1] = qdev_create(NULL, "omap_uart");
    s->uart[1]->id = "uart2";
    qdev_prop_set_uint32(s->uart[1], "mmio_size", 0x1000);
    qdev_prop_set_uint32(s->uart[1], "baudrate",
                         omap_clk_getrate(omap_findclk(s, "uart2_fclk")) / 16);
    qdev_prop_set_chr(s->uart[1], "chardev",
                      serial_hds[0] ? serial_hds[1] : NULL);
    qdev_init_nofail(s->uart[1]);
    busdev = sysbus_from_qdev(s->uart[1]);
    sysbus_connect_irq(busdev, 0,
                       qdev_get_gpio_in(s->ih[0], OMAP_INT_24XX_UART2_IRQ));
    sysbus_connect_irq(busdev, 1, s->drq[OMAP24XX_DMA_UART2_TX]);
    sysbus_connect_irq(busdev, 2, s->drq[OMAP24XX_DMA_UART2_RX]);
    sysbus_mmio_map(busdev, 0, omap_l4_region_base(omap_l4ta(s->l4, 20), 0));

    s->uart[2] = qdev_create(NULL, "omap_uart");
    s->uart[2]->id = "uart3";
    qdev_prop_set_uint32(s->uart[2], "mmio_size", 0x1000);
    qdev_prop_set_uint32(s->uart[2], "baudrate",
                         omap_clk_getrate(omap_findclk(s, "uart3_fclk")) / 16);
    qdev_prop_set_chr(s->uart[2], "chardev",
                      serial_hds[0] && serial_hds[1] ? serial_hds[2] : NULL);
    qdev_init_nofail(s->uart[2]);
    busdev = sysbus_from_qdev(s->uart[2]);
    sysbus_connect_irq(busdev, 0,
                       qdev_get_gpio_in(s->ih[0], OMAP_INT_24XX_UART3_IRQ));
    sysbus_connect_irq(busdev, 1, s->drq[OMAP24XX_DMA_UART3_TX]);
    sysbus_connect_irq(busdev, 2, s->drq[OMAP24XX_DMA_UART3_RX]);
    sysbus_mmio_map(busdev, 0, omap_l4_region_base(omap_l4ta(s->l4, 21), 0));

    s->gptimer[0] = omap_gp_timer_init(omap_l4ta(s->l4, 7),
                    qdev_get_gpio_in(s->ih[0], OMAP_INT_24XX_GPTIMER1),
                    omap_findclk(s, "wu_gpt1_clk"),
                    omap_findclk(s, "wu_l4_iclk"));
    s->gptimer[1] = omap_gp_timer_init(omap_l4ta(s->l4, 8),
                    qdev_get_gpio_in(s->ih[0], OMAP_INT_24XX_GPTIMER2),
                    omap_findclk(s, "core_gpt2_clk"),
                    omap_findclk(s, "core_l4_iclk"));
    s->gptimer[2] = omap_gp_timer_init(omap_l4ta(s->l4, 22),
                    qdev_get_gpio_in(s->ih[0], OMAP_INT_24XX_GPTIMER3),
                    omap_findclk(s, "core_gpt3_clk"),
                    omap_findclk(s, "core_l4_iclk"));
    s->gptimer[3] = omap_gp_timer_init(omap_l4ta(s->l4, 23),
                    qdev_get_gpio_in(s->ih[0], OMAP_INT_24XX_GPTIMER4),
                    omap_findclk(s, "core_gpt4_clk"),
                    omap_findclk(s, "core_l4_iclk"));
    s->gptimer[4] = omap_gp_timer_init(omap_l4ta(s->l4, 24),
                    qdev_get_gpio_in(s->ih[0], OMAP_INT_24XX_GPTIMER5),
                    omap_findclk(s, "core_gpt5_clk"),
                    omap_findclk(s, "core_l4_iclk"));
    s->gptimer[5] = omap_gp_timer_init(omap_l4ta(s->l4, 25),
                    qdev_get_gpio_in(s->ih[0], OMAP_INT_24XX_GPTIMER6),
                    omap_findclk(s, "core_gpt6_clk"),
                    omap_findclk(s, "core_l4_iclk"));
    s->gptimer[6] = omap_gp_timer_init(omap_l4ta(s->l4, 26),
                    qdev_get_gpio_in(s->ih[0], OMAP_INT_24XX_GPTIMER7),
                    omap_findclk(s, "core_gpt7_clk"),
                    omap_findclk(s, "core_l4_iclk"));
    s->gptimer[7] = omap_gp_timer_init(omap_l4ta(s->l4, 27),
                    qdev_get_gpio_in(s->ih[0], OMAP_INT_24XX_GPTIMER8),
                    omap_findclk(s, "core_gpt8_clk"),
                    omap_findclk(s, "core_l4_iclk"));
    s->gptimer[8] = omap_gp_timer_init(omap_l4ta(s->l4, 28),
                    qdev_get_gpio_in(s->ih[0], OMAP_INT_24XX_GPTIMER9),
                    omap_findclk(s, "core_gpt9_clk"),
                    omap_findclk(s, "core_l4_iclk"));
    s->gptimer[9] = omap_gp_timer_init(omap_l4ta(s->l4, 29),
                    qdev_get_gpio_in(s->ih[0], OMAP_INT_24XX_GPTIMER10),
                    omap_findclk(s, "core_gpt10_clk"),
                    omap_findclk(s, "core_l4_iclk"));
    s->gptimer[10] = omap_gp_timer_init(omap_l4ta(s->l4, 30),
                    qdev_get_gpio_in(s->ih[0], OMAP_INT_24XX_GPTIMER11),
                    omap_findclk(s, "core_gpt11_clk"),
                    omap_findclk(s, "core_l4_iclk"));
    s->gptimer[11] = omap_gp_timer_init(omap_l4ta(s->l4, 31),
                    qdev_get_gpio_in(s->ih[0], OMAP_INT_24XX_GPTIMER12),
                    omap_findclk(s, "core_gpt12_clk"),
                    omap_findclk(s, "core_l4_iclk"));

    omap_tap_init(omap_l4ta(s->l4, 2), s);

    s->synctimer = omap_synctimer_init(omap_l4tao(s->l4, 2), s,
                    omap_findclk(s, "clk32-kHz"),
                    omap_findclk(s, "core_l4_iclk"));

    s->i2c[0] = qdev_create(NULL, "omap_i2c");
    qdev_prop_set_uint8(s->i2c[0], "revision", 0x34);
    qdev_prop_set_ptr(s->i2c[0], "iclk", omap_findclk(s, "i2c1.iclk"));
    qdev_prop_set_ptr(s->i2c[0], "fclk", omap_findclk(s, "i2c1.fclk"));
    qdev_init_nofail(s->i2c[0]);
    busdev = sysbus_from_qdev(s->i2c[0]);
    sysbus_connect_irq(busdev, 0,
                       qdev_get_gpio_in(s->ih[0], OMAP_INT_24XX_I2C1_IRQ));
    sysbus_connect_irq(busdev, 1, s->drq[OMAP24XX_DMA_I2C1_TX]);
    sysbus_connect_irq(busdev, 2, s->drq[OMAP24XX_DMA_I2C1_RX]);
    sysbus_mmio_map(busdev, 0, omap_l4_region_base(omap_l4tao(s->l4, 5), 0));

    s->i2c[1] = qdev_create(NULL, "omap_i2c");
    qdev_prop_set_uint8(s->i2c[1], "revision", 0x34);
    qdev_prop_set_ptr(s->i2c[1], "iclk", omap_findclk(s, "i2c2.iclk"));
    qdev_prop_set_ptr(s->i2c[1], "fclk", omap_findclk(s, "i2c2.fclk"));
    qdev_init_nofail(s->i2c[1]);
    busdev = sysbus_from_qdev(s->i2c[1]);
    sysbus_connect_irq(busdev, 0,
                       qdev_get_gpio_in(s->ih[0], OMAP_INT_24XX_I2C2_IRQ));
    sysbus_connect_irq(busdev, 1, s->drq[OMAP24XX_DMA_I2C2_TX]);
    sysbus_connect_irq(busdev, 2, s->drq[OMAP24XX_DMA_I2C2_RX]);
    sysbus_mmio_map(busdev, 0, omap_l4_region_base(omap_l4tao(s->l4, 6), 0));

    s->gpio = qdev_create(NULL, "omap2-gpio");
    qdev_prop_set_int32(s->gpio, "mpu_model", s->mpu_model);
    qdev_prop_set_ptr(s->gpio, "iclk", omap_findclk(s, "gpio_iclk"));
    qdev_prop_set_ptr(s->gpio, "fclk0", omap_findclk(s, "gpio1_dbclk"));
    qdev_prop_set_ptr(s->gpio, "fclk1", omap_findclk(s, "gpio2_dbclk"));
    qdev_prop_set_ptr(s->gpio, "fclk2", omap_findclk(s, "gpio3_dbclk"));
    qdev_prop_set_ptr(s->gpio, "fclk3", omap_findclk(s, "gpio4_dbclk"));
    if (s->mpu_model == omap2430) {
        qdev_prop_set_ptr(s->gpio, "fclk4", omap_findclk(s, "gpio5_dbclk"));
    }
    qdev_init_nofail(s->gpio);
    busdev = sysbus_from_qdev(s->gpio);
    sysbus_connect_irq(busdev, 0,
                       qdev_get_gpio_in(s->ih[0], OMAP_INT_24XX_GPIO_BANK1));
    sysbus_connect_irq(busdev, 3,
                       qdev_get_gpio_in(s->ih[0], OMAP_INT_24XX_GPIO_BANK2));
    sysbus_connect_irq(busdev, 6,
                       qdev_get_gpio_in(s->ih[0], OMAP_INT_24XX_GPIO_BANK3));
    sysbus_connect_irq(busdev, 9,
                       qdev_get_gpio_in(s->ih[0], OMAP_INT_24XX_GPIO_BANK4));
    if (s->mpu_model == omap2430) {
        sysbus_connect_irq(busdev, 12,
                           qdev_get_gpio_in(s->ih[0],
                                            OMAP_INT_243X_GPIO_BANK5));
    }
    ta = omap_l4ta(s->l4, 3);
    sysbus_mmio_map(busdev, 0, omap_l4_region_base(ta, 1));
    sysbus_mmio_map(busdev, 1, omap_l4_region_base(ta, 0));
    sysbus_mmio_map(busdev, 2, omap_l4_region_base(ta, 2));
    sysbus_mmio_map(busdev, 3, omap_l4_region_base(ta, 4));
    sysbus_mmio_map(busdev, 4, omap_l4_region_base(ta, 5));

    s->sdrc = omap_sdrc_init(sysmem, 0x68009000);
    s->gpmc = omap_gpmc_init(s, 0x6800a000,
                             qdev_get_gpio_in(s->ih[0], OMAP_INT_24XX_GPMC_IRQ),
                             s->drq[OMAP24XX_DMA_GPMC]);

    dinfo = drive_get(IF_SD, 0, 0);
    if (!dinfo) {
        fprintf(stderr, "qemu: missing SecureDigital device\n");
        exit(1);
    }
    s->mmc = omap2_mmc_init(omap_l4tao(s->l4, 9), dinfo->bdrv,
                    qdev_get_gpio_in(s->ih[0], OMAP_INT_24XX_MMC_IRQ),
                    &s->drq[OMAP24XX_DMA_MMC1_TX],
                    omap_findclk(s, "mmc_fclk"), omap_findclk(s, "mmc_iclk"));

    s->mcspi = qdev_create(NULL, "omap_mcspi");
    qdev_prop_set_int32(s->mcspi, "mpu_model", s->mpu_model);
    qdev_init_nofail(s->mcspi);
    busdev = sysbus_from_qdev(s->mcspi);
    sysbus_connect_irq(busdev, 0,
                       qdev_get_gpio_in(s->ih[0], OMAP_INT_24XX_MCSPI1_IRQ));
    sysbus_connect_irq(busdev, 1, s->drq[OMAP24XX_DMA_SPI1_TX0]);
    sysbus_connect_irq(busdev, 2, s->drq[OMAP24XX_DMA_SPI1_RX0]);
    sysbus_connect_irq(busdev, 3, s->drq[OMAP24XX_DMA_SPI1_TX1]);
    sysbus_connect_irq(busdev, 4, s->drq[OMAP24XX_DMA_SPI1_RX1]);
    sysbus_connect_irq(busdev, 5, s->drq[OMAP24XX_DMA_SPI1_TX2]);
    sysbus_connect_irq(busdev, 6, s->drq[OMAP24XX_DMA_SPI1_RX2]);
    sysbus_connect_irq(busdev, 7, s->drq[OMAP24XX_DMA_SPI1_TX3]);
    sysbus_connect_irq(busdev, 8, s->drq[OMAP24XX_DMA_SPI1_RX3]);
    sysbus_connect_irq(busdev, 9,
                       qdev_get_gpio_in(s->ih[0], OMAP_INT_24XX_MCSPI2_IRQ));
    sysbus_connect_irq(busdev, 10, s->drq[OMAP24XX_DMA_SPI2_TX0]);
    sysbus_connect_irq(busdev, 11, s->drq[OMAP24XX_DMA_SPI2_RX0]);
    sysbus_connect_irq(busdev, 12, s->drq[OMAP24XX_DMA_SPI2_TX1]);
    sysbus_connect_irq(busdev, 13, s->drq[OMAP24XX_DMA_SPI2_RX1]);
    sysbus_mmio_map(busdev, 0, omap_l4_region_base(omap_l4ta(s->l4, 35), 0));
    sysbus_mmio_map(busdev, 1, omap_l4_region_base(omap_l4ta(s->l4, 36), 0));

    s->dss = qdev_create(NULL, "omap_dss");
    qdev_prop_set_int32(s->dss, "mpu_model", s->mpu_model);
    qdev_init_nofail(s->dss);
    busdev = sysbus_from_qdev(s->dss);
    sysbus_connect_irq(busdev, 0,
                       qdev_get_gpio_in(s->ih[0], OMAP_INT_24XX_DSS_IRQ));
    sysbus_connect_irq(busdev, 1, s->drq[OMAP24XX_DMA_DSS]);
    ta = omap_l4ta(s->l4, 10);
    sysbus_mmio_map(busdev, 0, omap_l4_region_base(ta, 0));
    sysbus_mmio_map(busdev, 1, omap_l4_region_base(ta, 1));
    sysbus_mmio_map(busdev, 2, omap_l4_region_base(ta, 2));
    sysbus_mmio_map(busdev, 3, omap_l4_region_base(ta, 3));
    sysbus_mmio_map(busdev, 4, 0x68000800);

    omap_sti_init(omap_l4ta(s->l4, 18), sysmem, 0x54000000,
                  qdev_get_gpio_in(s->ih[0], OMAP_INT_24XX_STI),
                  omap_findclk(s, "emul_ck"),
                    serial_hds[0] && serial_hds[1] && serial_hds[2] ?
                    serial_hds[3] : NULL);

    s->eac = omap_eac_init(omap_l4ta(s->l4, 32),
                           qdev_get_gpio_in(s->ih[0], OMAP_INT_24XX_EAC_IRQ),
                    /* Ten consecutive lines */
                    &s->drq[OMAP24XX_DMA_EAC_AC_RD],
                    omap_findclk(s, "func_96m_clk"),
                    omap_findclk(s, "core_l4_iclk"));

    /* All register mappings (includin those not currenlty implemented):
     * SystemControlMod	48000000 - 48000fff
     * SystemControlL4	48001000 - 48001fff
     * 32kHz Timer Mod	48004000 - 48004fff
     * 32kHz Timer L4	48005000 - 48005fff
     * PRCM ModA	48008000 - 480087ff
     * PRCM ModB	48008800 - 48008fff
     * PRCM L4		48009000 - 48009fff
     * TEST-BCM Mod	48012000 - 48012fff
     * TEST-BCM L4	48013000 - 48013fff
     * TEST-TAP Mod	48014000 - 48014fff
     * TEST-TAP L4	48015000 - 48015fff
     * GPIO1 Mod	48018000 - 48018fff
     * GPIO Top		48019000 - 48019fff
     * GPIO2 Mod	4801a000 - 4801afff
     * GPIO L4		4801b000 - 4801bfff
     * GPIO3 Mod	4801c000 - 4801cfff
     * GPIO4 Mod	4801e000 - 4801efff
     * WDTIMER1 Mod	48020000 - 48010fff
     * WDTIMER Top	48021000 - 48011fff
     * WDTIMER2 Mod	48022000 - 48012fff
     * WDTIMER L4	48023000 - 48013fff
     * WDTIMER3 Mod	48024000 - 48014fff
     * WDTIMER3 L4	48025000 - 48015fff
     * WDTIMER4 Mod	48026000 - 48016fff
     * WDTIMER4 L4	48027000 - 48017fff
     * GPTIMER1 Mod	48028000 - 48018fff
     * GPTIMER1 L4	48029000 - 48019fff
     * GPTIMER2 Mod	4802a000 - 4801afff
     * GPTIMER2 L4	4802b000 - 4801bfff
     * L4-Config AP	48040000 - 480407ff
     * L4-Config IP	48040800 - 48040fff
     * L4-Config LA	48041000 - 48041fff
     * ARM11ETB Mod	48048000 - 48049fff
     * ARM11ETB L4	4804a000 - 4804afff
     * DISPLAY Top	48050000 - 480503ff
     * DISPLAY DISPC	48050400 - 480507ff
     * DISPLAY RFBI	48050800 - 48050bff
     * DISPLAY VENC	48050c00 - 48050fff
     * DISPLAY L4	48051000 - 48051fff
     * CAMERA Top	48052000 - 480523ff
     * CAMERA core	48052400 - 480527ff
     * CAMERA DMA	48052800 - 48052bff
     * CAMERA MMU	48052c00 - 48052fff
     * CAMERA L4	48053000 - 48053fff
     * SDMA Mod		48056000 - 48056fff
     * SDMA L4		48057000 - 48057fff
     * SSI Top		48058000 - 48058fff
     * SSI GDD		48059000 - 48059fff
     * SSI Port1	4805a000 - 4805afff
     * SSI Port2	4805b000 - 4805bfff
     * SSI L4		4805c000 - 4805cfff
     * USB Mod		4805e000 - 480fefff
     * USB L4		4805f000 - 480fffff
     * WIN_TRACER1 Mod	48060000 - 48060fff
     * WIN_TRACER1 L4	48061000 - 48061fff
     * WIN_TRACER2 Mod	48062000 - 48062fff
     * WIN_TRACER2 L4	48063000 - 48063fff
     * WIN_TRACER3 Mod	48064000 - 48064fff
     * WIN_TRACER3 L4	48065000 - 48065fff
     * WIN_TRACER4 Top	48066000 - 480660ff
     * WIN_TRACER4 ETT	48066100 - 480661ff
     * WIN_TRACER4 WT	48066200 - 480662ff
     * WIN_TRACER4 L4	48067000 - 48067fff
     * XTI Mod		48068000 - 48068fff
     * XTI L4		48069000 - 48069fff
     * UART1 Mod	4806a000 - 4806afff
     * UART1 L4		4806b000 - 4806bfff
     * UART2 Mod	4806c000 - 4806cfff
     * UART2 L4		4806d000 - 4806dfff
     * UART3 Mod	4806e000 - 4806efff
     * UART3 L4		4806f000 - 4806ffff
     * I2C1 Mod		48070000 - 48070fff
     * I2C1 L4		48071000 - 48071fff
     * I2C2 Mod		48072000 - 48072fff
     * I2C2 L4		48073000 - 48073fff
     * McBSP1 Mod	48074000 - 48074fff
     * McBSP1 L4	48075000 - 48075fff
     * McBSP2 Mod	48076000 - 48076fff
     * McBSP2 L4	48077000 - 48077fff
     * GPTIMER3 Mod	48078000 - 48078fff
     * GPTIMER3 L4	48079000 - 48079fff
     * GPTIMER4 Mod	4807a000 - 4807afff
     * GPTIMER4 L4	4807b000 - 4807bfff
     * GPTIMER5 Mod	4807c000 - 4807cfff
     * GPTIMER5 L4	4807d000 - 4807dfff
     * GPTIMER6 Mod	4807e000 - 4807efff
     * GPTIMER6 L4	4807f000 - 4807ffff
     * GPTIMER7 Mod	48080000 - 48080fff
     * GPTIMER7 L4	48081000 - 48081fff
     * GPTIMER8 Mod	48082000 - 48082fff
     * GPTIMER8 L4	48083000 - 48083fff
     * GPTIMER9 Mod	48084000 - 48084fff
     * GPTIMER9 L4	48085000 - 48085fff
     * GPTIMER10 Mod	48086000 - 48086fff
     * GPTIMER10 L4	48087000 - 48087fff
     * GPTIMER11 Mod	48088000 - 48088fff
     * GPTIMER11 L4	48089000 - 48089fff
     * GPTIMER12 Mod	4808a000 - 4808afff
     * GPTIMER12 L4	4808b000 - 4808bfff
     * EAC Mod		48090000 - 48090fff
     * EAC L4		48091000 - 48091fff
     * FAC Mod		48092000 - 48092fff
     * FAC L4		48093000 - 48093fff
     * MAILBOX Mod	48094000 - 48094fff
     * MAILBOX L4	48095000 - 48095fff
     * SPI1 Mod		48098000 - 48098fff
     * SPI1 L4		48099000 - 48099fff
     * SPI2 Mod		4809a000 - 4809afff
     * SPI2 L4		4809b000 - 4809bfff
     * MMC/SDIO Mod	4809c000 - 4809cfff
     * MMC/SDIO L4	4809d000 - 4809dfff
     * MS_PRO Mod	4809e000 - 4809efff
     * MS_PRO L4	4809f000 - 4809ffff
     * RNG Mod		480a0000 - 480a0fff
     * RNG L4		480a1000 - 480a1fff
     * DES3DES Mod	480a2000 - 480a2fff
     * DES3DES L4	480a3000 - 480a3fff
     * SHA1MD5 Mod	480a4000 - 480a4fff
     * SHA1MD5 L4	480a5000 - 480a5fff
     * AES Mod		480a6000 - 480a6fff
     * AES L4		480a7000 - 480a7fff
     * PKA Mod		480a8000 - 480a9fff
     * PKA L4		480aa000 - 480aafff
     * MG Mod		480b0000 - 480b0fff
     * MG L4		480b1000 - 480b1fff
     * HDQ/1-wire Mod	480b2000 - 480b2fff
     * HDQ/1-wire L4	480b3000 - 480b3fff
     * MPU interrupt	480fe000 - 480fefff
     * STI channel base	54000000 - 5400ffff
     * IVA RAM		5c000000 - 5c01ffff
     * IVA ROM		5c020000 - 5c027fff
     * IMG_BUF_A	5c040000 - 5c040fff
     * IMG_BUF_B	5c042000 - 5c042fff
     * VLCDS		5c048000 - 5c0487ff
     * IMX_COEF		5c049000 - 5c04afff
     * IMX_CMD		5c051000 - 5c051fff
     * VLCDQ		5c053000 - 5c0533ff
     * VLCDH		5c054000 - 5c054fff
     * SEQ_CMD		5c055000 - 5c055fff
     * IMX_REG		5c056000 - 5c0560ff
     * VLCD_REG		5c056100 - 5c0561ff
     * SEQ_REG		5c056200 - 5c0562ff
     * IMG_BUF_REG	5c056300 - 5c0563ff
     * SEQIRQ_REG	5c056400 - 5c0564ff
     * OCP_REG		5c060000 - 5c060fff
     * SYSC_REG		5c070000 - 5c070fff
     * MMU_REG		5d000000 - 5d000fff
     * sDMA R		68000400 - 680005ff
     * sDMA W		68000600 - 680007ff
     * Display Control	68000800 - 680009ff
     * DSP subsystem	68000a00 - 68000bff
     * MPU subsystem	68000c00 - 68000dff
     * IVA subsystem	68001000 - 680011ff
     * USB		68001200 - 680013ff
     * Camera		68001400 - 680015ff
     * VLYNQ (firewall)	68001800 - 68001bff
     * VLYNQ		68001e00 - 68001fff
     * SSI		68002000 - 680021ff
     * L4		68002400 - 680025ff
     * DSP (firewall)	68002800 - 68002bff
     * DSP subsystem	68002e00 - 68002fff
     * IVA (firewall)	68003000 - 680033ff
     * IVA		68003600 - 680037ff
     * GFX		68003a00 - 68003bff
     * CMDWR emulation	68003c00 - 68003dff
     * SMS		68004000 - 680041ff
     * OCM		68004200 - 680043ff
     * GPMC		68004400 - 680045ff
     * RAM (firewall)	68005000 - 680053ff
     * RAM (err login)	68005400 - 680057ff
     * ROM (firewall)	68005800 - 68005bff
     * ROM (err login)	68005c00 - 68005fff
     * GPMC (firewall)	68006000 - 680063ff
     * GPMC (err login)	68006400 - 680067ff
     * SMS (err login)	68006c00 - 68006fff
     * SMS registers	68008000 - 68008fff
     * SDRC registers	68009000 - 68009fff
     * GPMC registers	6800a000   6800afff
     */

    qemu_register_reset(omap2_mpu_reset, s);

    return s;
}<|MERGE_RESOLUTION|>--- conflicted
+++ resolved
@@ -2216,13 +2216,7 @@
     omap_sdrc_reset(mpu->sdrc);
     omap_gpmc_reset(mpu->gpmc);
     omap_mmc_reset(mpu->mmc);
-<<<<<<< HEAD
-    cpu_state_reset(mpu->env);
-=======
-    omap_mcspi_reset(mpu->mcspi[0]);
-    omap_mcspi_reset(mpu->mcspi[1]);
     cpu_reset(CPU(mpu->cpu));
->>>>>>> 8aca5215
 }
 
 static int omap2_validate_addr(struct omap_mpu_state_s *s,
