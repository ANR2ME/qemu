--- conflicted
+++ resolved
@@ -161,48 +161,6 @@
 
 /*** Device API.  ***/
 
-<<<<<<< HEAD
-typedef int (*qdev_initfn)(DeviceState *dev, DeviceInfo *info);
-typedef int (*qdev_event)(DeviceState *dev);
-typedef void (*qdev_resetfn)(DeviceState *dev);
-typedef int (*qdev_changefn)(DeviceState *dev, const char *target,
-                             const char *arg);
-
-struct DeviceInfo {
-    const char *name;
-    const char *fw_name;
-    const char *alias;
-    const char *desc;
-    size_t size;
-    Property *props;
-    int no_user;
-
-    /* callbacks */
-    qdev_resetfn reset;
-    qdev_changefn change;
-
-    /* device state */
-    const VMStateDescription *vmsd;
-
-    /**
-     * See #TypeInfo::class_init()
-     */
-    void (*class_init)(ObjectClass *klass, void *data);
-
-    /* Private to qdev / bus.  */
-    qdev_initfn init;
-    qdev_event unplug;
-    qdev_event exit;
-    BusInfo *bus_info;
-    struct DeviceInfo *next;
-};
-extern DeviceInfo *device_info_list;
-
-void qdev_register(DeviceInfo *info);
-void qdev_register_subclass(DeviceInfo *info, const char *parent);
-
-=======
->>>>>>> 6c263e26
 /* Register device properties.  */
 /* GPIO inputs also double as IRQ sinks.  */
 void qdev_init_gpio_in(DeviceState *dev, qemu_irq_handler handler, int n);
@@ -244,8 +202,6 @@
 void do_info_qdm(Monitor *mon);
 int do_device_add(Monitor *mon, const QDict *qdict, QObject **ret_data);
 int do_device_del(Monitor *mon, const QDict *qdict, QObject **ret_data);
-void qmp_change_qdev(const char *device, const char *target,
-                     bool has_arg, const char *arg, Error **errp);
 
 /*** qdev-properties.c ***/
 
