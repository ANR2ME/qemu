--- conflicted
+++ resolved
@@ -128,13 +128,9 @@
 
 void kvm_arch_reset_vcpu(CPUArchState *env);
 
-<<<<<<< HEAD
-int kvm_arch_interrupt(CPUState *env, int irq, int level);
-
-int kvm_arch_on_sigbus_vcpu(CPUState *env, int code, void *addr);
-=======
+int kvm_arch_interrupt(CPUArchState *env, int irq, int level);
+
 int kvm_arch_on_sigbus_vcpu(CPUArchState *env, int code, void *addr);
->>>>>>> ae7d54d4
 int kvm_arch_on_sigbus(int code, void *addr);
 
 void kvm_arch_init_irq_routing(KVMState *s);
