#!/bin/sh
#
# qemu configure script (c) 2003 Fabrice Bellard
#
# set temporary file name
if test ! -z "$TMPDIR" ; then
    TMPDIR1="${TMPDIR}"
elif test ! -z "$TEMPDIR" ; then
    TMPDIR1="${TEMPDIR}"
else
    TMPDIR1="/tmp"
fi

TMPC="${TMPDIR1}/qemu-conf-${RANDOM}-$$-${RANDOM}.c"
TMPO="${TMPDIR1}/qemu-conf-${RANDOM}-$$-${RANDOM}.o"
TMPE="${TMPDIR1}/qemu-conf-${RANDOM}-$$-${RANDOM}.exe"

<<<<<<< HEAD
# NB: do not call "exit" in the trap handler; this is buggy with some shells;
# see <1285349658-3122-1-git-send-email-loic.minier@linaro.org>
trap "rm -f $TMPC $TMPO $TMPE" EXIT INT QUIT TERM
=======
trap "rm -f $TMPC $TMPO $TMPE ; exit" EXIT INT QUIT TERM
rm -f config.log
>>>>>>> 869564a9

compile_object() {
  echo $cc $QEMU_CFLAGS -c -o $TMPO $TMPC >> config.log
  $cc $QEMU_CFLAGS -c -o $TMPO $TMPC >> config.log 2>&1
}

compile_prog() {
  local_cflags="$1"
  local_ldflags="$2"
  echo $cc $QEMU_CFLAGS $local_cflags -o $TMPE $TMPC $LDFLAGS $local_ldflags >> config.log
  $cc $QEMU_CFLAGS $local_cflags -o $TMPE $TMPC $LDFLAGS $local_ldflags >> config.log 2>&1
}

# check whether a command is available to this shell (may be either an
# executable or a builtin)
has() {
    type "$1" >/dev/null 2>&1
}

# search for an executable in PATH
path_of() {
    local_command="$1"
    local_ifs="$IFS"
    local_dir=""

    # pathname has a dir component?
    if [ "${local_command#*/}" != "$local_command" ]; then
        if [ -x "$local_command" ] && [ ! -d "$local_command" ]; then
            echo "$local_command"
            return 0
        fi
    fi
    if [ -z "$local_command" ]; then
        return 1
    fi

    IFS=:
    for local_dir in $PATH; do
        if [ -x "$local_dir/$local_command" ] && [ ! -d "$local_dir/$local_command" ]; then
            echo "$local_dir/$local_command"
            IFS="${local_ifs:-$(printf ' \t\n')}"
            return 0
        fi
    done
    # not found
    IFS="${local_ifs:-$(printf ' \t\n')}"
    return 1
}

# default parameters
cpu=""
interp_prefix="/usr/gnemul/qemu-%M"
static="no"
sparc_cpu=""
cross_prefix=""
cc="gcc"
audio_drv_list=""
audio_card_list="ac97 es1370 sb16"
audio_possible_cards="ac97 es1370 sb16 cs4231a adlib gus"
block_drv_whitelist=""
host_cc="gcc"
ar="ar"
make="make"
install="install"
objcopy="objcopy"
ld="ld"
strip="strip"
windres="windres"
helper_cflags=""
libs_softmmu=""
libs_tools=""
audio_pt_int=""
audio_win_int=""

# parse CC options first
for opt do
  optarg=`expr "x$opt" : 'x[^=]*=\(.*\)'`
  case "$opt" in
  --cross-prefix=*) cross_prefix="$optarg"
  ;;
  --cc=*) cc="$optarg"
  ;;
  --cpu=*) cpu="$optarg"
  ;;
  --extra-cflags=*) QEMU_CFLAGS="$optarg $QEMU_CFLAGS"
  ;;
  --extra-ldflags=*) LDFLAGS="$optarg $LDFLAGS"
  ;;
  --sparc_cpu=*)
    sparc_cpu="$optarg"
    case $sparc_cpu in
    v7|v8|v8plus|v8plusa)
      cpu="sparc"
    ;;
    v9)
      cpu="sparc64"
    ;;
    *)
      echo "undefined SPARC architecture. Exiting";
      exit 1
    ;;
    esac
  ;;
  esac
done
# OS specific
# Using uname is really, really broken.  Once we have the right set of checks
# we can eliminate it's usage altogether

cc="${cross_prefix}${cc}"
ar="${cross_prefix}${ar}"
objcopy="${cross_prefix}${objcopy}"
ld="${cross_prefix}${ld}"
strip="${cross_prefix}${strip}"
windres="${cross_prefix}${windres}"

# default flags for all hosts
QEMU_CFLAGS="-fno-strict-aliasing $QEMU_CFLAGS"
CFLAGS="-g $CFLAGS"
QEMU_CFLAGS="-Wall -Wundef -Wendif-labels -Wwrite-strings -Wmissing-prototypes $QEMU_CFLAGS"
QEMU_CFLAGS="-Wstrict-prototypes -Wredundant-decls $QEMU_CFLAGS"
QEMU_CFLAGS="-D_GNU_SOURCE -D_FILE_OFFSET_BITS=64 -D_LARGEFILE_SOURCE $QEMU_CFLAGS"
QEMU_CFLAGS="-D_FORTIFY_SOURCE=2 $QEMU_CFLAGS"
QEMU_CFLAGS="-I. -I\$(SRC_PATH) $QEMU_CFLAGS"
LDFLAGS="-g $LDFLAGS"

gcc_flags="-Wold-style-declaration -Wold-style-definition -Wtype-limits"
gcc_flags="-Wformat-security -Wformat-y2k -Winit-self -Wignored-qualifiers $gcc_flags"
gcc_flags="-Wmissing-include-dirs -Wempty-body -Wnested-externs $gcc_flags"
gcc_flags="-fstack-protector-all $gcc_flags"
cat > $TMPC << EOF
int main(void) { return 0; }
EOF
for flag in $gcc_flags; do
    if compile_prog "-Werror $QEMU_CFLAGS" "-Werror $flag" ; then
	QEMU_CFLAGS="$flag $QEMU_CFLAGS"
    fi
done

# check that the C compiler works.
cat > $TMPC <<EOF
int main(void) {}
EOF

if compile_object ; then
  : C compiler works ok
else
    echo "ERROR: \"$cc\" either does not exist or does not work"
    exit 1
fi

check_define() {
cat > $TMPC <<EOF
#if !defined($1)
#error Not defined
#endif
int main(void) { return 0; }
EOF
  compile_object
}

if test ! -z "$cpu" ; then
  # command line argument
  :
elif check_define __i386__ ; then
  cpu="i386"
elif check_define __x86_64__ ; then
  cpu="x86_64"
elif check_define __sparc__ ; then
  # We can't check for 64 bit (when gcc is biarch) or V8PLUSA
  # They must be specified using --sparc_cpu
  if check_define __arch64__ ; then
    cpu="sparc64"
  else
    cpu="sparc"
  fi
elif check_define _ARCH_PPC ; then
  if check_define _ARCH_PPC64 ; then
    cpu="ppc64"
  else
    cpu="ppc"
  fi
elif check_define __mips__ ; then
  cpu="mips"
elif check_define __ia64__ ; then
  cpu="ia64"
elif check_define __s390__ ; then
  if check_define __s390x__ ; then
    cpu="s390x"
  else
    cpu="s390"
  fi
else
  cpu=`uname -m`
fi

target_list=""
case "$cpu" in
  alpha|cris|ia64|m68k|microblaze|ppc|ppc64|sparc64)
    cpu="$cpu"
  ;;
  i386|i486|i586|i686|i86pc|BePC)
    cpu="i386"
  ;;
  x86_64|amd64)
    cpu="x86_64"
  ;;
  armv*b)
    cpu="armv4b"
  ;;
  armv*l)
    cpu="armv4l"
  ;;
  parisc|parisc64)
    cpu="hppa"
  ;;
  mips*)
    cpu="mips"
  ;;
  s390)
    cpu="s390"
  ;;
  s390x)
    cpu="s390x"
  ;;
  sparc|sun4[cdmuv])
    cpu="sparc"
  ;;
  *)
    echo "Unsupported CPU = $cpu"
    exit 1
  ;;
esac

# Default value for a variable defining feature "foo".
#  * foo="no"  feature will only be used if --enable-foo arg is given
#  * foo=""    feature will be searched for, and if found, will be used
#              unless --disable-foo is given
#  * foo="yes" this value will only be set by --enable-foo flag.
#              feature will searched for,
#              if not found, configure exits with error
#
# Always add --enable-foo and --disable-foo command line args.
# Distributions want to ensure that several features are compiled in, and it
# is impossible without a --enable-foo that exits if a feature is not found.

bluez=""
brlapi=""
curl=""
curses=""
docs=""
fdt=""
kvm=""
kvm_para=""
nptl=""
sdl=""
sparse="no"
uuid=""
vde=""
vnc_tls=""
vnc_sasl=""
vnc_jpeg=""
vnc_png=""
vnc_thread="no"
xen=""
linux_aio=""
attr=""
vhost_net=""

gprof="no"
debug_tcg="no"
debug_mon="no"
debug="no"
strip_opt="yes"
bigendian="no"
mingw32="no"
EXESUF=""
prefix="/usr/local"
mandir="\${prefix}/share/man"
datadir="\${prefix}/share/qemu"
docdir="\${prefix}/share/doc/qemu"
bindir="\${prefix}/bin"
sysconfdir="\${prefix}/etc"
confsuffix="/qemu"
slirp="yes"
fmod_lib=""
fmod_inc=""
oss_lib=""
bsd="no"
linux="no"
solaris="no"
profiler="no"
cocoa="no"
softmmu="yes"
linux_user="no"
darwin_user="no"
bsd_user="no"
guest_base=""
uname_release=""
io_thread="no"
mixemu="no"
kerneldir=""
aix="no"
haiku="no"
blobs="yes"
pkgversion=""
check_utests="no"
user_pie="no"
zero_malloc=""
trace_backend="nop"
trace_file="trace"
spice=""

# OS specific
if check_define __linux__ ; then
  targetos="Linux"
elif check_define _WIN32 ; then
  targetos='MINGW32'
elif check_define __OpenBSD__ ; then
  targetos='OpenBSD'
elif check_define __sun__ ; then
  targetos='SunOS'
elif check_define __HAIKU__ ; then
  targetos='Haiku'
else
  targetos=`uname -s`
fi

case $targetos in
CYGWIN*)
  mingw32="yes"
  QEMU_CFLAGS="-mno-cygwin $QEMU_CFLAGS"
  audio_possible_drivers="winwave sdl"
  audio_drv_list="winwave"
;;
MINGW32*)
  mingw32="yes"
  audio_possible_drivers="winwave dsound sdl fmod"
  audio_drv_list="winwave"
;;
GNU/kFreeBSD)
  bsd="yes"
  audio_drv_list="oss"
  audio_possible_drivers="oss sdl esd pa"
;;
FreeBSD)
  bsd="yes"
  make="gmake"
  audio_drv_list="oss"
  audio_possible_drivers="oss sdl esd pa"
  # needed for kinfo_getvmmap(3) in libutil.h
  LIBS="-lutil $LIBS"
;;
DragonFly)
  bsd="yes"
  make="gmake"
  audio_drv_list="oss"
  audio_possible_drivers="oss sdl esd pa"
;;
NetBSD)
  bsd="yes"
  make="gmake"
  audio_drv_list="oss"
  audio_possible_drivers="oss sdl esd"
  oss_lib="-lossaudio"
;;
OpenBSD)
  bsd="yes"
  make="gmake"
  audio_drv_list="oss"
  audio_possible_drivers="oss sdl esd"
  oss_lib="-lossaudio"
;;
Darwin)
  bsd="yes"
  darwin="yes"
  # on Leopard most of the system is 32-bit, so we have to ask the kernel it if we can
  # run 64-bit userspace code
  if [ "$cpu" = "i386" ] ; then
    is_x86_64=`sysctl -n hw.optional.x86_64`
    [ "$is_x86_64" = "1" ] && cpu=x86_64
  fi
  if [ "$cpu" = "x86_64" ] ; then
    QEMU_CFLAGS="-arch x86_64 $QEMU_CFLAGS"
    LDFLAGS="-arch x86_64 $LDFLAGS"
  else
    QEMU_CFLAGS="-mdynamic-no-pic $QEMU_CFLAGS"
  fi
  darwin_user="yes"
  cocoa="yes"
  audio_drv_list="coreaudio"
  audio_possible_drivers="coreaudio sdl fmod"
  LDFLAGS="-framework CoreFoundation -framework IOKit $LDFLAGS"
  libs_softmmu="-F/System/Library/Frameworks -framework Cocoa -framework IOKit $libs_softmmu"
;;
SunOS)
  solaris="yes"
  make="gmake"
  install="ginstall"
  ld="gld"
  needs_libsunmath="no"
  solarisrev=`uname -r | cut -f2 -d.`
  # have to select again, because `uname -m` returns i86pc
  # even on an x86_64 box.
  solariscpu=`isainfo -k`
  if test "${solariscpu}" = "amd64" ; then
    cpu="x86_64"
  fi
  if [ "$cpu" = "i386" -o "$cpu" = "x86_64" ] ; then
    if test "$solarisrev" -le 9 ; then
      if test -f /opt/SUNWspro/prod/lib/libsunmath.so.1; then
        needs_libsunmath="yes"
        QEMU_CFLAGS="-I/opt/SUNWspro/prod/include/cc $QEMU_CFLAGS"
        LDFLAGS="-L/opt/SUNWspro/prod/lib -R/opt/SUNWspro/prod/lib $LDFLAGS"
        LIBS="-lsunmath $LIBS"
      else
        echo "QEMU will not link correctly on Solaris 8/X86 or 9/x86 without"
        echo "libsunmath from the Sun Studio compilers tools, due to a lack of"
        echo "C99 math features in libm.so in Solaris 8/x86 and Solaris 9/x86"
        echo "Studio 11 can be downloaded from www.sun.com."
        exit 1
      fi
    fi
  fi
  if test -f /usr/include/sys/soundcard.h ; then
    audio_drv_list="oss"
  fi
  audio_possible_drivers="oss sdl"
# needed for CMSG_ macros in sys/socket.h
  QEMU_CFLAGS="-D_XOPEN_SOURCE=600 $QEMU_CFLAGS"
# needed for TIOCWIN* defines in termios.h
  QEMU_CFLAGS="-D__EXTENSIONS__ $QEMU_CFLAGS"
  QEMU_CFLAGS="-std=gnu99 $QEMU_CFLAGS"
  LIBS="-lsocket -lnsl -lresolv $LIBS"
;;
AIX)
  aix="yes"
  make="gmake"
;;
Haiku)
  haiku="yes"
  QEMU_CFLAGS="-DB_USE_POSITIVE_POSIX_ERRORS $QEMU_CFLAGS"
  LIBS="-lposix_error_mapper -lnetwork $LIBS"
;;
*)
  audio_drv_list="oss"
  audio_possible_drivers="oss alsa sdl esd pa"
  linux="yes"
  linux_user="yes"
  usb="linux"
  if [ "$cpu" = "i386" -o "$cpu" = "x86_64" ] ; then
    audio_possible_drivers="$audio_possible_drivers fmod"
  fi
;;
esac

if [ "$bsd" = "yes" ] ; then
  if [ "$darwin" != "yes" ] ; then
    usb="bsd"
  fi
  bsd_user="yes"
fi

if test "$mingw32" = "yes" ; then
  EXESUF=".exe"
  QEMU_CFLAGS="-DWIN32_LEAN_AND_MEAN -DWINVER=0x501 $QEMU_CFLAGS"
  # enable C99/POSIX format strings (needs mingw32-runtime 3.15 or later)
  QEMU_CFLAGS="-D__USE_MINGW_ANSI_STDIO=1 $QEMU_CFLAGS"
  LIBS="-lwinmm -lws2_32 -liphlpapi $LIBS"
  prefix="c:/Program Files/Qemu"
  mandir="\${prefix}"
  datadir="\${prefix}"
  docdir="\${prefix}"
  bindir="\${prefix}"
  sysconfdir="\${prefix}"
  confsuffix=""
fi

# find source path
source_path=`dirname "$0"`
source_path_used="no"
workdir=`pwd`
if [ -z "$source_path" ]; then
    source_path=$workdir
else
    source_path=`cd "$source_path"; pwd`
fi
[ -f "$workdir/vl.c" ] || source_path_used="yes"

werror=""

for opt do
  optarg=`expr "x$opt" : 'x[^=]*=\(.*\)'`
  case "$opt" in
  --help|-h) show_help=yes
  ;;
  --prefix=*) prefix="$optarg"
  ;;
  --interp-prefix=*) interp_prefix="$optarg"
  ;;
  --source-path=*) source_path="$optarg"
  source_path_used="yes"
  ;;
  --cross-prefix=*)
  ;;
  --cc=*)
  ;;
  --host-cc=*) host_cc="$optarg"
  ;;
  --make=*) make="$optarg"
  ;;
  --install=*) install="$optarg"
  ;;
  --extra-cflags=*)
  ;;
  --extra-ldflags=*)
  ;;
  --cpu=*)
  ;;
  --target-list=*) target_list="$optarg"
  ;;
  --trace-backend=*) trace_backend="$optarg"
  ;;
  --trace-file=*) trace_file="$optarg"
  ;;
  --enable-gprof) gprof="yes"
  ;;
  --static)
    static="yes"
    LDFLAGS="-static $LDFLAGS"
  ;;
  --mandir=*) mandir="$optarg"
  ;;
  --bindir=*) bindir="$optarg"
  ;;
  --datadir=*) datadir="$optarg"
  ;;
  --docdir=*) docdir="$optarg"
  ;;
  --sysconfdir=*) sysconfdir="$optarg"
  ;;
  --disable-sdl) sdl="no"
  ;;
  --enable-sdl) sdl="yes"
  ;;
  --fmod-lib=*) fmod_lib="$optarg"
  ;;
  --fmod-inc=*) fmod_inc="$optarg"
  ;;
  --oss-lib=*) oss_lib="$optarg"
  ;;
  --audio-card-list=*) audio_card_list=`echo "$optarg" | sed -e 's/,/ /g'`
  ;;
  --audio-drv-list=*) audio_drv_list="$optarg"
  ;;
  --block-drv-whitelist=*) block_drv_whitelist=`echo "$optarg" | sed -e 's/,/ /g'`
  ;;
  --enable-debug-tcg) debug_tcg="yes"
  ;;
  --disable-debug-tcg) debug_tcg="no"
  ;;
  --enable-debug-mon) debug_mon="yes"
  ;;
  --disable-debug-mon) debug_mon="no"
  ;;
  --enable-debug)
      # Enable debugging options that aren't excessively noisy
      debug_tcg="yes"
      debug_mon="yes"
      debug="yes"
      strip_opt="no"
  ;;
  --enable-sparse) sparse="yes"
  ;;
  --disable-sparse) sparse="no"
  ;;
  --disable-strip) strip_opt="no"
  ;;
  --disable-vnc-tls) vnc_tls="no"
  ;;
  --enable-vnc-tls) vnc_tls="yes"
  ;;
  --disable-vnc-sasl) vnc_sasl="no"
  ;;
  --enable-vnc-sasl) vnc_sasl="yes"
  ;;
  --disable-vnc-jpeg) vnc_jpeg="no"
  ;;
  --enable-vnc-jpeg) vnc_jpeg="yes"
  ;;
  --disable-vnc-png) vnc_png="no"
  ;;
  --enable-vnc-png) vnc_png="yes"
  ;;
  --disable-vnc-thread) vnc_thread="no"
  ;;
  --enable-vnc-thread) vnc_thread="yes"
  ;;
  --disable-slirp) slirp="no"
  ;;
  --disable-uuid) uuid="no"
  ;;
  --enable-uuid) uuid="yes"
  ;;
  --disable-vde) vde="no"
  ;;
  --enable-vde) vde="yes"
  ;;
  --disable-xen) xen="no"
  ;;
  --enable-xen) xen="yes"
  ;;
  --disable-brlapi) brlapi="no"
  ;;
  --enable-brlapi) brlapi="yes"
  ;;
  --disable-bluez) bluez="no"
  ;;
  --enable-bluez) bluez="yes"
  ;;
  --disable-kvm) kvm="no"
  ;;
  --enable-kvm) kvm="yes"
  ;;
  --disable-spice) spice="no"
  ;;
  --enable-spice) spice="yes"
  ;;
  --enable-profiler) profiler="yes"
  ;;
  --enable-cocoa)
      cocoa="yes" ;
      sdl="no" ;
      audio_drv_list="coreaudio `echo $audio_drv_list | sed s,coreaudio,,g`"
  ;;
  --disable-system) softmmu="no"
  ;;
  --enable-system) softmmu="yes"
  ;;
  --disable-user)
      linux_user="no" ;
      bsd_user="no" ;
      darwin_user="no"
  ;;
  --enable-user) ;;
  --disable-linux-user) linux_user="no"
  ;;
  --enable-linux-user) linux_user="yes"
  ;;
  --disable-darwin-user) darwin_user="no"
  ;;
  --enable-darwin-user) darwin_user="yes"
  ;;
  --disable-bsd-user) bsd_user="no"
  ;;
  --enable-bsd-user) bsd_user="yes"
  ;;
  --enable-guest-base) guest_base="yes"
  ;;
  --disable-guest-base) guest_base="no"
  ;;
  --enable-user-pie) user_pie="yes"
  ;;
  --disable-user-pie) user_pie="no"
  ;;
  --enable-uname-release=*) uname_release="$optarg"
  ;;
  --sparc_cpu=*)
  ;;
  --enable-werror) werror="yes"
  ;;
  --disable-werror) werror="no"
  ;;
  --disable-curses) curses="no"
  ;;
  --enable-curses) curses="yes"
  ;;
  --disable-curl) curl="no"
  ;;
  --enable-curl) curl="yes"
  ;;
  --disable-fdt) fdt="no"
  ;;
  --enable-fdt) fdt="yes"
  ;;
  --disable-check-utests) check_utests="no"
  ;;
  --enable-check-utests) check_utests="yes"
  ;;
  --disable-nptl) nptl="no"
  ;;
  --enable-nptl) nptl="yes"
  ;;
  --enable-mixemu) mixemu="yes"
  ;;
  --disable-linux-aio) linux_aio="no"
  ;;
  --enable-linux-aio) linux_aio="yes"
  ;;
  --disable-attr) attr="no"
  ;;
  --enable-attr) attr="yes"
  ;;
  --enable-io-thread) io_thread="yes"
  ;;
  --disable-blobs) blobs="no"
  ;;
  --kerneldir=*) kerneldir="$optarg"
  ;;
  --with-pkgversion=*) pkgversion=" ($optarg)"
  ;;
  --disable-docs) docs="no"
  ;;
  --enable-docs) docs="yes"
  ;;
  --disable-vhost-net) vhost_net="no"
  ;;
  --enable-vhost-net) vhost_net="yes"
  ;;
  --*dir)
  ;;
  *) echo "ERROR: unknown option $opt"; show_help="yes"
  ;;
  esac
done

#
# If cpu ~= sparc and  sparc_cpu hasn't been defined, plug in the right
# QEMU_CFLAGS/LDFLAGS (assume sparc_v8plus for 32-bit and sparc_v9 for 64-bit)
#
host_guest_base="no"
case "$cpu" in
    sparc) case $sparc_cpu in
           v7|v8)
             QEMU_CFLAGS="-mcpu=${sparc_cpu} -D__sparc_${sparc_cpu}__ $QEMU_CFLAGS"
           ;;
           v8plus|v8plusa)
             QEMU_CFLAGS="-mcpu=ultrasparc -D__sparc_${sparc_cpu}__ $QEMU_CFLAGS"
           ;;
           *) # sparc_cpu not defined in the command line
             QEMU_CFLAGS="-mcpu=ultrasparc -D__sparc_v8plus__ $QEMU_CFLAGS"
           esac
           LDFLAGS="-m32 $LDFLAGS"
           QEMU_CFLAGS="-m32 -ffixed-g2 -ffixed-g3 $QEMU_CFLAGS"
           if test "$solaris" = "no" ; then
             QEMU_CFLAGS="-ffixed-g1 -ffixed-g6 $QEMU_CFLAGS"
             helper_cflags="-ffixed-i0"
           fi
           ;;
    sparc64)
           QEMU_CFLAGS="-m64 -mcpu=ultrasparc -D__sparc_v9__ $QEMU_CFLAGS"
           LDFLAGS="-m64 $LDFLAGS"
           QEMU_CFLAGS="-ffixed-g5 -ffixed-g6 -ffixed-g7 $QEMU_CFLAGS"
           if test "$solaris" != "no" ; then
             QEMU_CFLAGS="-ffixed-g1 $QEMU_CFLAGS"
           fi
           ;;
    s390)
           QEMU_CFLAGS="-m31 -march=z990 $QEMU_CFLAGS"
           LDFLAGS="-m31 $LDFLAGS"
           host_guest_base="yes"
           ;;
    s390x)
           QEMU_CFLAGS="-m64 -march=z990 $QEMU_CFLAGS"
           LDFLAGS="-m64 $LDFLAGS"
           host_guest_base="yes"
           ;;
    i386)
           QEMU_CFLAGS="-m32 $QEMU_CFLAGS"
           LDFLAGS="-m32 $LDFLAGS"
           helper_cflags="-fomit-frame-pointer"
           host_guest_base="yes"
           ;;
    x86_64)
           QEMU_CFLAGS="-m64 $QEMU_CFLAGS"
           LDFLAGS="-m64 $LDFLAGS"
           host_guest_base="yes"
           ;;
    arm*)
           host_guest_base="yes"
           ;;
    ppc*)
           host_guest_base="yes"
           ;;
    mips*)
           host_guest_base="yes"
           ;;
    ia64*)
           host_guest_base="yes"
           ;;
    hppa*)
           host_guest_base="yes"
           ;;
esac

[ -z "$guest_base" ] && guest_base="$host_guest_base"

if test x"$show_help" = x"yes" ; then
cat << EOF

Usage: configure [options]
Options: [defaults in brackets after descriptions]

EOF
echo "Standard options:"
echo "  --help                   print this message"
echo "  --prefix=PREFIX          install in PREFIX [$prefix]"
echo "  --interp-prefix=PREFIX   where to find shared libraries, etc."
echo "                           use %M for cpu name [$interp_prefix]"
echo "  --target-list=LIST       set target list [$target_list]"
echo ""
echo "Advanced options (experts only):"
echo "  --source-path=PATH       path of source code [$source_path]"
echo "  --cross-prefix=PREFIX    use PREFIX for compile tools [$cross_prefix]"
echo "  --cc=CC                  use C compiler CC [$cc]"
echo "  --host-cc=CC             use C compiler CC [$host_cc] for code run at"
echo "                           build time"
echo "  --extra-cflags=CFLAGS    append extra C compiler flags QEMU_CFLAGS"
echo "  --extra-ldflags=LDFLAGS  append extra linker flags LDFLAGS"
echo "  --make=MAKE              use specified make [$make]"
echo "  --install=INSTALL        use specified install [$install]"
echo "  --static                 enable static build [$static]"
echo "  --mandir=PATH            install man pages in PATH"
echo "  --datadir=PATH           install firmware in PATH"
echo "  --docdir=PATH            install documentation in PATH"
echo "  --bindir=PATH            install binaries in PATH"
echo "  --sysconfdir=PATH        install config in PATH/qemu"
echo "  --enable-debug-tcg       enable TCG debugging"
echo "  --disable-debug-tcg      disable TCG debugging (default)"
echo "  --enable-debug           enable common debug build options"
echo "  --enable-sparse          enable sparse checker"
echo "  --disable-sparse         disable sparse checker (default)"
echo "  --disable-strip          disable stripping binaries"
echo "  --disable-werror         disable compilation abort on warning"
echo "  --disable-sdl            disable SDL"
echo "  --enable-sdl             enable SDL"
echo "  --enable-cocoa           enable COCOA (Mac OS X only)"
echo "  --audio-drv-list=LIST    set audio drivers list:"
echo "                           Available drivers: $audio_possible_drivers"
echo "  --audio-card-list=LIST   set list of emulated audio cards [$audio_card_list]"
echo "                           Available cards: $audio_possible_cards"
echo "  --block-drv-whitelist=L  set block driver whitelist"
echo "                           (affects only QEMU, not qemu-img)"
echo "  --enable-mixemu          enable mixer emulation"
echo "  --disable-xen            disable xen backend driver support"
echo "  --enable-xen             enable xen backend driver support"
echo "  --disable-brlapi         disable BrlAPI"
echo "  --enable-brlapi          enable BrlAPI"
echo "  --disable-vnc-tls        disable TLS encryption for VNC server"
echo "  --enable-vnc-tls         enable TLS encryption for VNC server"
echo "  --disable-vnc-sasl       disable SASL encryption for VNC server"
echo "  --enable-vnc-sasl        enable SASL encryption for VNC server"
echo "  --disable-vnc-jpeg       disable JPEG lossy compression for VNC server"
echo "  --enable-vnc-jpeg        enable JPEG lossy compression for VNC server"
echo "  --disable-vnc-png        disable PNG compression for VNC server (default)"
echo "  --enable-vnc-png         enable PNG compression for VNC server"
echo "  --disable-vnc-thread     disable threaded VNC server"
echo "  --enable-vnc-thread      enable threaded VNC server"
echo "  --disable-curses         disable curses output"
echo "  --enable-curses          enable curses output"
echo "  --disable-curl           disable curl connectivity"
echo "  --enable-curl            enable curl connectivity"
echo "  --disable-fdt            disable fdt device tree"
echo "  --enable-fdt             enable fdt device tree"
echo "  --disable-check-utests   disable check unit-tests"
echo "  --enable-check-utests    enable check unit-tests"
echo "  --disable-bluez          disable bluez stack connectivity"
echo "  --enable-bluez           enable bluez stack connectivity"
echo "  --disable-kvm            disable KVM acceleration support"
echo "  --enable-kvm             enable KVM acceleration support"
echo "  --disable-nptl           disable usermode NPTL support"
echo "  --enable-nptl            enable usermode NPTL support"
echo "  --enable-system          enable all system emulation targets"
echo "  --disable-system         disable all system emulation targets"
echo "  --enable-user            enable supported user emulation targets"
echo "  --disable-user           disable all user emulation targets"
echo "  --enable-linux-user      enable all linux usermode emulation targets"
echo "  --disable-linux-user     disable all linux usermode emulation targets"
echo "  --enable-darwin-user     enable all darwin usermode emulation targets"
echo "  --disable-darwin-user    disable all darwin usermode emulation targets"
echo "  --enable-bsd-user        enable all BSD usermode emulation targets"
echo "  --disable-bsd-user       disable all BSD usermode emulation targets"
echo "  --enable-guest-base      enable GUEST_BASE support for usermode"
echo "                           emulation targets"
echo "  --disable-guest-base     disable GUEST_BASE support"
echo "  --enable-user-pie        build usermode emulation targets as PIE"
echo "  --disable-user-pie       do not build usermode emulation targets as PIE"
echo "  --fmod-lib               path to FMOD library"
echo "  --fmod-inc               path to FMOD includes"
echo "  --oss-lib                path to OSS library"
echo "  --enable-uname-release=R Return R for uname -r in usermode emulation"
echo "  --sparc_cpu=V            Build qemu for Sparc architecture v7, v8, v8plus, v8plusa, v9"
echo "  --disable-uuid           disable uuid support"
echo "  --enable-uuid            enable uuid support"
echo "  --disable-vde            disable support for vde network"
echo "  --enable-vde             enable support for vde network"
echo "  --disable-linux-aio      disable Linux AIO support"
echo "  --enable-linux-aio       enable Linux AIO support"
echo "  --disable-attr           disables attr and xattr support"
echo "  --enable-attr            enable attr and xattr support"
echo "  --enable-io-thread       enable IO thread"
echo "  --disable-blobs          disable installing provided firmware blobs"
echo "  --kerneldir=PATH         look for kernel includes in PATH"
echo "  --enable-docs            enable documentation build"
echo "  --disable-docs           disable documentation build"
echo "  --disable-vhost-net      disable vhost-net acceleration support"
echo "  --enable-vhost-net       enable vhost-net acceleration support"
echo "  --trace-backend=B        Trace backend nop simple ust"
echo "  --trace-file=NAME        Full PATH,NAME of file to store traces"
echo "                           Default:trace-<pid>"
echo "  --disable-spice          disable spice"
echo "  --enable-spice           enable spice"
echo ""
echo "NOTE: The object files are built at the place where configure is launched"
exit 1
fi

#
# Solaris specific configure tool chain decisions
#
if test "$solaris" = "yes" ; then
  if has $install; then
    :
  else
    echo "Solaris install program not found. Use --install=/usr/ucb/install or"
    echo "install fileutils from www.blastwave.org using pkg-get -i fileutils"
    echo "to get ginstall which is used by default (which lives in /opt/csw/bin)"
    exit 1
  fi
  if test "`path_of $install`" = "/usr/sbin/install" ; then
    echo "Error: Solaris /usr/sbin/install is not an appropriate install program."
    echo "try ginstall from the GNU fileutils available from www.blastwave.org"
    echo "using pkg-get -i fileutils, or use --install=/usr/ucb/install"
    exit 1
  fi
  if has ar; then
    :
  else
    echo "Error: No path includes ar"
    if test -f /usr/ccs/bin/ar ; then
      echo "Add /usr/ccs/bin to your path and rerun configure"
    fi
    exit 1
  fi
fi


if test -z "$target_list" ; then
# these targets are portable
    if [ "$softmmu" = "yes" ] ; then
        target_list="\
i386-softmmu \
x86_64-softmmu \
arm-softmmu \
cris-softmmu \
m68k-softmmu \
microblaze-softmmu \
mips-softmmu \
mipsel-softmmu \
mips64-softmmu \
mips64el-softmmu \
ppc-softmmu \
ppcemb-softmmu \
ppc64-softmmu \
sh4-softmmu \
sh4eb-softmmu \
sparc-softmmu \
sparc64-softmmu \
"
    fi
# the following are Linux specific
    if [ "$linux_user" = "yes" ] ; then
        target_list="${target_list}\
i386-linux-user \
x86_64-linux-user \
alpha-linux-user \
arm-linux-user \
armeb-linux-user \
cris-linux-user \
m68k-linux-user \
microblaze-linux-user \
mips-linux-user \
mipsel-linux-user \
ppc-linux-user \
ppc64-linux-user \
ppc64abi32-linux-user \
sh4-linux-user \
sh4eb-linux-user \
sparc-linux-user \
sparc64-linux-user \
sparc32plus-linux-user \
"
    fi
# the following are Darwin specific
    if [ "$darwin_user" = "yes" ] ; then
        target_list="$target_list i386-darwin-user ppc-darwin-user "
    fi
# the following are BSD specific
    if [ "$bsd_user" = "yes" ] ; then
        target_list="${target_list}\
i386-bsd-user \
x86_64-bsd-user \
sparc-bsd-user \
sparc64-bsd-user \
"
    fi
else
    target_list=`echo "$target_list" | sed -e 's/,/ /g'`
fi
if test -z "$target_list" ; then
    echo "No targets enabled"
    exit 1
fi
# see if system emulation was really requested
case " $target_list " in
  *"-softmmu "*) softmmu=yes
  ;;
  *) softmmu=no
  ;;
esac

feature_not_found() {
  feature=$1

  echo "ERROR"
  echo "ERROR: User requested feature $feature"
  echo "ERROR: configure was not able to find it"
  echo "ERROR"
  exit 1;
}

if test -z "$cross_prefix" ; then

# ---
# big/little endian test
cat > $TMPC << EOF
#include <inttypes.h>
int main(int argc, char ** argv){
        volatile uint32_t i=0x01234567;
        return (*((uint8_t*)(&i))) == 0x67;
}
EOF

if compile_prog "" "" ; then
$TMPE && bigendian="yes"
else
echo big/little test failed
fi

else

# if cross compiling, cannot launch a program, so make a static guess
case "$cpu" in
  armv4b|hppa|m68k|mips|mips64|ppc|ppc64|s390|s390x|sparc|sparc64)
    bigendian=yes
  ;;
esac

fi

# host long bits test
hostlongbits="32"
case "$cpu" in
  x86_64|alpha|ia64|sparc64|ppc64|s390x)
    hostlongbits=64
  ;;
esac


##########################################
# NPTL probe

if test "$nptl" != "no" ; then
  cat > $TMPC <<EOF
#include <sched.h>
#include <linux/futex.h>
void foo()
{
#if !defined(CLONE_SETTLS) || !defined(FUTEX_WAIT)
#error bork
#endif
}
EOF

  if compile_object ; then
    nptl=yes
  else
    if test "$nptl" = "yes" ; then
      feature_not_found "nptl"
    fi
    nptl=no
  fi
fi

##########################################
# zlib check

cat > $TMPC << EOF
#include <zlib.h>
int main(void) { zlibVersion(); return 0; }
EOF
if compile_prog "" "-lz" ; then
    :
else
    echo
    echo "Error: zlib check failed"
    echo "Make sure to have the zlib libs and headers installed."
    echo
    exit 1
fi

##########################################
# xen probe

if test "$xen" != "no" ; then
  xen_libs="-lxenstore -lxenctrl -lxenguest"
  cat > $TMPC <<EOF
#include <xenctrl.h>
#include <xs.h>
int main(void) { xs_daemon_open(); xc_interface_open(); return 0; }
EOF
  if compile_prog "" "$xen_libs" ; then
    xen=yes
    libs_softmmu="$xen_libs $libs_softmmu"
  else
    if test "$xen" = "yes" ; then
      feature_not_found "xen"
    fi
    xen=no
  fi
fi

##########################################
# pkgconfig probe

pkgconfig="${cross_prefix}pkg-config"
if ! has $pkgconfig; then
  # likely not cross compiling, or hope for the best
  pkgconfig=pkg-config
fi

##########################################
# Sparse probe
if test "$sparse" != "no" ; then
  if has cgcc; then
    sparse=yes
  else
    if test "$sparse" = "yes" ; then
      feature_not_found "sparse"
    fi
    sparse=no
  fi
fi

##########################################
# SDL probe

# Look for sdl configuration program (pkg-config or sdl-config).
# Prefer variant with cross prefix if cross compiling,
# and favour pkg-config with sdl over sdl-config.
if test -n "$cross_prefix" -a $pkgconfig != pkg-config && \
     $pkgconfig sdl --modversion >/dev/null 2>&1; then
  sdlconfig="$pkgconfig sdl"
  _sdlversion=`$sdlconfig --modversion 2>/dev/null | sed 's/[^0-9]//g'`
elif test -n "$cross_prefix" && has ${cross_prefix}sdl-config; then
  sdlconfig="${cross_prefix}sdl-config"
  _sdlversion=`$sdlconfig --version | sed 's/[^0-9]//g'`
elif $pkgconfig sdl --modversion >/dev/null 2>&1; then
  sdlconfig="$pkgconfig sdl"
  _sdlversion=`$sdlconfig --modversion 2>/dev/null | sed 's/[^0-9]//g'`
elif has sdl-config; then
  sdlconfig='sdl-config'
  _sdlversion=`$sdlconfig --version | sed 's/[^0-9]//g'`
else
  if test "$sdl" = "yes" ; then
    feature_not_found "sdl"
  fi
  sdl=no
fi

sdl_too_old=no
if test "$sdl" != "no" ; then
  cat > $TMPC << EOF
#include <SDL.h>
#undef main /* We don't want SDL to override our main() */
int main( void ) { return SDL_Init (SDL_INIT_VIDEO); }
EOF
  sdl_cflags=`$sdlconfig --cflags 2> /dev/null`
  if test "$static" = "yes" ; then
    sdl_libs=`$sdlconfig --static-libs 2>/dev/null`
  else
    sdl_libs=`$sdlconfig --libs 2> /dev/null`
  fi
  if compile_prog "$sdl_cflags" "$sdl_libs" ; then
    if test "$_sdlversion" -lt 121 ; then
      sdl_too_old=yes
    else
      if test "$cocoa" = "no" ; then
        sdl=yes
      fi
    fi

    # static link with sdl ? (note: sdl.pc's --static --libs is broken)
    if test "$sdl" = "yes" -a "$static" = "yes" ; then
      if test $? = 0 && echo $sdl_libs | grep -- -laa > /dev/null; then
         sdl_libs="$sdl_libs `aalib-config --static-libs 2>/dev/null`"
         sdl_cflags="$sdl_cflags `aalib-config --cflags 2>/dev/null`"
      fi
      if compile_prog "$sdl_cflags" "$sdl_libs" ; then
	:
      else
        sdl=no
      fi
    fi # static link
  else # sdl not found
    if test "$sdl" = "yes" ; then
      feature_not_found "sdl"
    fi
    sdl=no
  fi # sdl compile test
fi

if test "$sdl" = "yes" ; then
  cat > $TMPC <<EOF
#include <SDL.h>
#if defined(SDL_VIDEO_DRIVER_X11)
#include <X11/XKBlib.h>
#else
#error No x11 support
#endif
int main(void) { return 0; }
EOF
  if compile_prog "$sdl_cflags" "$sdl_libs" ; then
    sdl_libs="$sdl_libs -lX11"
  fi
  if test "$mingw32" = "yes" ; then
    sdl_libs="`echo $sdl_libs | sed s/-mwindows//g` -mconsole"
  fi
  libs_softmmu="$sdl_libs $libs_softmmu"
fi

##########################################
# VNC TLS detection
if test "$vnc_tls" != "no" ; then
  cat > $TMPC <<EOF
#include <gnutls/gnutls.h>
int main(void) { gnutls_session_t s; gnutls_init(&s, GNUTLS_SERVER); return 0; }
EOF
  vnc_tls_cflags=`$pkgconfig --cflags gnutls 2> /dev/null`
  vnc_tls_libs=`$pkgconfig --libs gnutls 2> /dev/null`
  if compile_prog "$vnc_tls_cflags" "$vnc_tls_libs" ; then
    vnc_tls=yes
    libs_softmmu="$vnc_tls_libs $libs_softmmu"
  else
    if test "$vnc_tls" = "yes" ; then
      feature_not_found "vnc-tls"
    fi
    vnc_tls=no
  fi
fi

##########################################
# VNC SASL detection
if test "$vnc_sasl" != "no" ; then
  cat > $TMPC <<EOF
#include <sasl/sasl.h>
#include <stdio.h>
int main(void) { sasl_server_init(NULL, "qemu"); return 0; }
EOF
  # Assuming Cyrus-SASL installed in /usr prefix
  vnc_sasl_cflags=""
  vnc_sasl_libs="-lsasl2"
  if compile_prog "$vnc_sasl_cflags" "$vnc_sasl_libs" ; then
    vnc_sasl=yes
    libs_softmmu="$vnc_sasl_libs $libs_softmmu"
  else
    if test "$vnc_sasl" = "yes" ; then
      feature_not_found "vnc-sasl"
    fi
    vnc_sasl=no
  fi
fi

##########################################
# VNC JPEG detection
if test "$vnc_jpeg" != "no" ; then
cat > $TMPC <<EOF
#include <stdio.h>
#include <jpeglib.h>
int main(void) { struct jpeg_compress_struct s; jpeg_create_compress(&s); return 0; }
EOF
    vnc_jpeg_cflags=""
    vnc_jpeg_libs="-ljpeg"
  if compile_prog "$vnc_jpeg_cflags" "$vnc_jpeg_libs" ; then
    vnc_jpeg=yes
    libs_softmmu="$vnc_jpeg_libs $libs_softmmu"
  else
    if test "$vnc_jpeg" = "yes" ; then
      feature_not_found "vnc-jpeg"
    fi
    vnc_jpeg=no
  fi
fi

##########################################
# VNC PNG detection
if test "$vnc_png" != "no" ; then
cat > $TMPC <<EOF
//#include <stdio.h>
#include <png.h>
int main(void) {
    png_structp png_ptr;
    png_ptr = png_create_write_struct(PNG_LIBPNG_VER_STRING, NULL, NULL, NULL);
    return 0;
}
EOF
    vnc_png_cflags=""
    vnc_png_libs="-lpng"
  if compile_prog "$vnc_png_cflags" "$vnc_png_libs" ; then
    vnc_png=yes
    libs_softmmu="$vnc_png_libs $libs_softmmu"
  else
    if test "$vnc_png" = "yes" ; then
      feature_not_found "vnc-png"
    fi
    vnc_png=no
  fi
fi

##########################################
# fnmatch() probe, used for ACL routines
fnmatch="no"
cat > $TMPC << EOF
#include <fnmatch.h>
int main(void)
{
    fnmatch("foo", "foo", 0);
    return 0;
}
EOF
if compile_prog "" "" ; then
   fnmatch="yes"
fi

##########################################
# uuid_generate() probe, used for vdi block driver
if test "$uuid" != "no" ; then
  uuid_libs="-luuid"
  cat > $TMPC << EOF
#include <uuid/uuid.h>
int main(void)
{
    uuid_t my_uuid;
    uuid_generate(my_uuid);
    return 0;
}
EOF
  if compile_prog "" "$uuid_libs" ; then
    uuid="yes"
    libs_softmmu="$uuid_libs $libs_softmmu"
    libs_tools="$uuid_libs $libs_tools"
  else
    if test "$uuid" = "yes" ; then
      feature_not_found "uuid"
    fi
    uuid=no
  fi
fi

##########################################
# vde libraries probe
if test "$vde" != "no" ; then
  vde_libs="-lvdeplug"
  cat > $TMPC << EOF
#include <libvdeplug.h>
int main(void)
{
    struct vde_open_args a = {0, 0, 0};
    vde_open("", "", &a);
    return 0;
}
EOF
  if compile_prog "" "$vde_libs" ; then
    vde=yes
    libs_softmmu="$vde_libs $libs_softmmu"
    libs_tools="$vde_libs $libs_tools"
  else
    if test "$vde" = "yes" ; then
      feature_not_found "vde"
    fi
    vde=no
  fi
fi

##########################################
# Sound support libraries probe

audio_drv_probe()
{
    drv=$1
    hdr=$2
    lib=$3
    exp=$4
    cfl=$5
        cat > $TMPC << EOF
#include <$hdr>
int main(void) { $exp }
EOF
    if compile_prog "$cfl" "$lib" ; then
        :
    else
        echo
        echo "Error: $drv check failed"
        echo "Make sure to have the $drv libs and headers installed."
        echo
        exit 1
    fi
}

audio_drv_list=`echo "$audio_drv_list" | sed -e 's/,/ /g'`
for drv in $audio_drv_list; do
    case $drv in
    alsa)
    audio_drv_probe $drv alsa/asoundlib.h -lasound \
        "snd_pcm_t **handle; return snd_pcm_close(*handle);"
    libs_softmmu="-lasound $libs_softmmu"
    ;;

    fmod)
    if test -z $fmod_lib || test -z $fmod_inc; then
        echo
        echo "Error: You must specify path to FMOD library and headers"
        echo "Example: --fmod-inc=/path/include/fmod --fmod-lib=/path/lib/libfmod-3.74.so"
        echo
        exit 1
    fi
    audio_drv_probe $drv fmod.h $fmod_lib "return FSOUND_GetVersion();" "-I $fmod_inc"
    libs_softmmu="$fmod_lib $libs_softmmu"
    ;;

    esd)
    audio_drv_probe $drv esd.h -lesd 'return esd_play_stream(0, 0, "", 0);'
    libs_softmmu="-lesd $libs_softmmu"
    audio_pt_int="yes"
    ;;

    pa)
    audio_drv_probe $drv pulse/simple.h "-lpulse-simple -lpulse" \
        "pa_simple *s = NULL; pa_simple_free(s); return 0;"
    libs_softmmu="-lpulse -lpulse-simple $libs_softmmu"
    audio_pt_int="yes"
    ;;

    coreaudio)
      libs_softmmu="-framework CoreAudio $libs_softmmu"
    ;;

    dsound)
      libs_softmmu="-lole32 -ldxguid $libs_softmmu"
      audio_win_int="yes"
    ;;

    oss)
      libs_softmmu="$oss_lib $libs_softmmu"
    ;;

    sdl|wav)
    # XXX: Probes for CoreAudio, DirectSound, SDL(?)
    ;;

    winwave)
      libs_softmmu="-lwinmm $libs_softmmu"
      audio_win_int="yes"
    ;;

    *)
    echo "$audio_possible_drivers" | grep -q "\<$drv\>" || {
        echo
        echo "Error: Unknown driver '$drv' selected"
        echo "Possible drivers are: $audio_possible_drivers"
        echo
        exit 1
    }
    ;;
    esac
done

##########################################
# BrlAPI probe

if test "$brlapi" != "no" ; then
  brlapi_libs="-lbrlapi"
  cat > $TMPC << EOF
#include <brlapi.h>
int main( void ) { return brlapi__openConnection (NULL, NULL, NULL); }
EOF
  if compile_prog "" "$brlapi_libs" ; then
    brlapi=yes
    libs_softmmu="$brlapi_libs $libs_softmmu"
  else
    if test "$brlapi" = "yes" ; then
      feature_not_found "brlapi"
    fi
    brlapi=no
  fi
fi

##########################################
# curses probe
curses_list="-lncurses -lcurses"

if test "$curses" != "no" ; then
  curses_found=no
  cat > $TMPC << EOF
#include <curses.h>
#ifdef __OpenBSD__
#define resize_term resizeterm
#endif
int main(void) { resize_term(0, 0); return curses_version(); }
EOF
  for curses_lib in $curses_list; do
    if compile_prog "" "$curses_lib" ; then
      curses_found=yes
      libs_softmmu="$curses_lib $libs_softmmu"
      break
    fi
  done
  if test "$curses_found" = "yes" ; then
    curses=yes
  else
    if test "$curses" = "yes" ; then
      feature_not_found "curses"
    fi
    curses=no
  fi
fi

##########################################
# curl probe

if $pkgconfig libcurl --modversion >/dev/null 2>&1; then
  curlconfig="$pkgconfig libcurl"
else
  curlconfig=curl-config
fi

if test "$curl" != "no" ; then
  cat > $TMPC << EOF
#include <curl/curl.h>
int main(void) { return curl_easy_init(); }
EOF
  curl_cflags=`$curlconfig --cflags 2>/dev/null`
  curl_libs=`$curlconfig --libs 2>/dev/null`
  if compile_prog "$curl_cflags" "$curl_libs" ; then
    curl=yes
    libs_tools="$curl_libs $libs_tools"
    libs_softmmu="$curl_libs $libs_softmmu"
  else
    if test "$curl" = "yes" ; then
      feature_not_found "curl"
    fi
    curl=no
  fi
fi # test "$curl"

##########################################
# check framework probe

if test "$check_utests" != "no" ; then
  cat > $TMPC << EOF
#include <check.h>
int main(void) { suite_create("qemu test"); return 0; }
EOF
  check_libs=`$pkgconfig --libs check`
  if compile_prog "" $check_libs ; then
    check_utests=yes
    libs_tools="$check_libs $libs_tools"
  else
    if test "$check_utests" = "yes" ; then
      feature_not_found "check"
    fi
    check_utests=no
  fi
fi # test "$check_utests"

##########################################
# bluez support probe
if test "$bluez" != "no" ; then
  cat > $TMPC << EOF
#include <bluetooth/bluetooth.h>
int main(void) { return bt_error(0); }
EOF
  bluez_cflags=`$pkgconfig --cflags bluez 2> /dev/null`
  bluez_libs=`$pkgconfig --libs bluez 2> /dev/null`
  if compile_prog "$bluez_cflags" "$bluez_libs" ; then
    bluez=yes
    libs_softmmu="$bluez_libs $libs_softmmu"
  else
    if test "$bluez" = "yes" ; then
      feature_not_found "bluez"
    fi
    bluez="no"
  fi
fi

##########################################
# kvm probe
if test "$kvm" != "no" ; then
    cat > $TMPC <<EOF
#include <linux/kvm.h>
#if !defined(KVM_API_VERSION) || KVM_API_VERSION < 12 || KVM_API_VERSION > 12
#error Invalid KVM version
#endif
#if !defined(KVM_CAP_USER_MEMORY)
#error Missing KVM capability KVM_CAP_USER_MEMORY
#endif
#if !defined(KVM_CAP_SET_TSS_ADDR)
#error Missing KVM capability KVM_CAP_SET_TSS_ADDR
#endif
#if !defined(KVM_CAP_DESTROY_MEMORY_REGION_WORKS)
#error Missing KVM capability KVM_CAP_DESTROY_MEMORY_REGION_WORKS
#endif
int main(void) { return 0; }
EOF
  if test "$kerneldir" != "" ; then
      kvm_cflags=-I"$kerneldir"/include
      if test \( "$cpu" = "i386" -o "$cpu" = "x86_64" \) \
         -a -d "$kerneldir/arch/x86/include" ; then
            kvm_cflags="$kvm_cflags -I$kerneldir/arch/x86/include"
	elif test "$cpu" = "ppc" -a -d "$kerneldir/arch/powerpc/include" ; then
	    kvm_cflags="$kvm_cflags -I$kerneldir/arch/powerpc/include"
	elif test "$cpu" = "s390x" -a -d "$kerneldir/arch/s390/include" ; then
	    kvm_cflags="$kvm_cflags -I$kerneldir/arch/s390/include"
        elif test -d "$kerneldir/arch/$cpu/include" ; then
            kvm_cflags="$kvm_cflags -I$kerneldir/arch/$cpu/include"
      fi
  else
    kvm_cflags=`$pkgconfig --cflags kvm-kmod 2>/dev/null`
  fi
  if compile_prog "$kvm_cflags" "" ; then
    kvm=yes
    cat > $TMPC <<EOF
#include <linux/kvm_para.h>
int main(void) { return 0; }
EOF
    if compile_prog "$kvm_cflags" "" ; then
      kvm_para=yes
    fi
  else
    if test "$kvm" = "yes" ; then
      if has awk && has grep; then
        kvmerr=`LANG=C $cc $QEMU_CFLAGS -o $TMPE $kvm_cflags $TMPC 2>&1 \
	| grep "error: " \
	| awk -F "error: " '{if (NR>1) printf(", "); printf("%s",$2);}'`
        if test "$kvmerr" != "" ; then
          echo -e "${kvmerr}\n\
      NOTE: To enable KVM support, update your kernel to 2.6.29+ or install \
  recent kvm-kmod from http://sourceforge.net/projects/kvm."
        fi
      fi
      feature_not_found "kvm"
    fi
    kvm=no
  fi
fi

##########################################
# test for vhost net

if test "$vhost_net" != "no"; then
    if test "$kvm" != "no"; then
            cat > $TMPC <<EOF
    #include <linux/vhost.h>
    int main(void) { return 0; }
EOF
            if compile_prog "$kvm_cflags" "" ; then
                vhost_net=yes
            else
                if test "$vhost_net" = "yes" ; then
                    feature_not_found "vhost-net"
                fi
                vhost_net=no
            fi
    else
            if test "$vhost_net" = "yes" ; then
                echo "NOTE: vhost-net feature requires KVM (--enable-kvm)."
                feature_not_found "vhost-net"
            fi
            vhost_net=no
    fi
fi

##########################################
# pthread probe
PTHREADLIBS_LIST="-lpthread -lpthreadGC2"

pthread=no
cat > $TMPC << EOF
#include <pthread.h>
int main(void) { pthread_create(0,0,0,0); return 0; }
EOF
if compile_prog "" "" ; then
  pthread=yes
else
  for pthread_lib in $PTHREADLIBS_LIST; do
    if compile_prog "" "$pthread_lib" ; then
      pthread=yes
      LIBS="$pthread_lib $LIBS"
      break
    fi
  done
fi

if test "$mingw32" != yes -a "$pthread" = no; then
  echo
  echo "Error: pthread check failed"
  echo "Make sure to have the pthread libs and headers installed."
  echo
  exit 1
fi

##########################################
# linux-aio probe

if test "$linux_aio" != "no" ; then
  cat > $TMPC <<EOF
#include <libaio.h>
#include <sys/eventfd.h>
int main(void) { io_setup(0, NULL); io_set_eventfd(NULL, 0); eventfd(0, 0); return 0; }
EOF
  if compile_prog "" "-laio" ; then
    linux_aio=yes
    libs_softmmu="$libs_softmmu -laio"
    libs_tools="$libs_tools -laio"
  else
    if test "$linux_aio" = "yes" ; then
      feature_not_found "linux AIO"
    fi
    linux_aio=no
  fi
fi

##########################################
# attr probe

if test "$attr" != "no" ; then
  cat > $TMPC <<EOF
#include <stdio.h>
#include <sys/types.h>
#include <attr/xattr.h>
int main(void) { getxattr(NULL, NULL, NULL, 0); setxattr(NULL, NULL, NULL, 0, 0); return 0; }
EOF
  if compile_prog "" "-lattr" ; then
    attr=yes
    LIBS="-lattr $LIBS"
  else
    if test "$attr" = "yes" ; then
      feature_not_found "ATTR"
    fi
    attr=no
  fi
fi

##########################################
# iovec probe
cat > $TMPC <<EOF
#include <sys/types.h>
#include <sys/uio.h>
#include <unistd.h>
int main(void) { struct iovec iov; return 0; }
EOF
iovec=no
if compile_prog "" "" ; then
  iovec=yes
fi

##########################################
# preadv probe
cat > $TMPC <<EOF
#include <sys/types.h>
#include <sys/uio.h>
#include <unistd.h>
int main(void) { preadv; }
EOF
preadv=no
if compile_prog "" "" ; then
  preadv=yes
fi

##########################################
# fdt probe
if test "$fdt" != "no" ; then
  fdt_libs="-lfdt"
  cat > $TMPC << EOF
int main(void) { return 0; }
EOF
  if compile_prog "" "$fdt_libs" ; then
    fdt=yes
    libs_softmmu="$fdt_libs $libs_softmmu"
  else
    if test "$fdt" = "yes" ; then
      feature_not_found "fdt"
    fi
    fdt=no
  fi
fi

#
# Check for xxxat() functions when we are building linux-user
# emulator.  This is done because older glibc versions don't
# have syscall stubs for these implemented.
#
atfile=no
cat > $TMPC << EOF
#define _ATFILE_SOURCE
#include <sys/types.h>
#include <fcntl.h>
#include <unistd.h>

int
main(void)
{
	/* try to unlink nonexisting file */
	return (unlinkat(AT_FDCWD, "nonexistent_file", 0));
}
EOF
if compile_prog "" "" ; then
  atfile=yes
fi

# Check for inotify functions when we are building linux-user
# emulator.  This is done because older glibc versions don't
# have syscall stubs for these implemented.  In that case we
# don't provide them even if kernel supports them.
#
inotify=no
cat > $TMPC << EOF
#include <sys/inotify.h>

int
main(void)
{
	/* try to start inotify */
	return inotify_init();
}
EOF
if compile_prog "" "" ; then
  inotify=yes
fi

inotify1=no
cat > $TMPC << EOF
#include <sys/inotify.h>

int
main(void)
{
    /* try to start inotify */
    return inotify_init1(0);
}
EOF
if compile_prog "" "" ; then
  inotify1=yes
fi

# check if utimensat and futimens are supported
utimens=no
cat > $TMPC << EOF
#define _ATFILE_SOURCE
#define _GNU_SOURCE
#include <stddef.h>
#include <fcntl.h>

int main(void)
{
    utimensat(AT_FDCWD, "foo", NULL, 0);
    futimens(0, NULL);
    return 0;
}
EOF
if compile_prog "" "" ; then
  utimens=yes
fi

# check if pipe2 is there
pipe2=no
cat > $TMPC << EOF
#define _GNU_SOURCE
#include <unistd.h>
#include <fcntl.h>

int main(void)
{
    int pipefd[2];
    pipe2(pipefd, O_CLOEXEC);
    return 0;
}
EOF
if compile_prog "" "" ; then
  pipe2=yes
fi

# check if accept4 is there
accept4=no
cat > $TMPC << EOF
#define _GNU_SOURCE
#include <sys/socket.h>
#include <stddef.h>

int main(void)
{
    accept4(0, NULL, NULL, SOCK_CLOEXEC);
    return 0;
}
EOF
if compile_prog "" "" ; then
  accept4=yes
fi

# check if tee/splice is there. vmsplice was added same time.
splice=no
cat > $TMPC << EOF
#define _GNU_SOURCE
#include <unistd.h>
#include <fcntl.h>
#include <limits.h>

int main(void)
{
    int len, fd;
    len = tee(STDIN_FILENO, STDOUT_FILENO, INT_MAX, SPLICE_F_NONBLOCK);
    splice(STDIN_FILENO, NULL, fd, NULL, len, SPLICE_F_MOVE);
    return 0;
}
EOF
if compile_prog "" "" ; then
  splice=yes
fi

# check if eventfd is supported
eventfd=no
cat > $TMPC << EOF
#include <sys/eventfd.h>

int main(void)
{
    int efd = eventfd(0, 0);
    return 0;
}
EOF
if compile_prog "" "" ; then
  eventfd=yes
fi

# check for fallocate
fallocate=no
cat > $TMPC << EOF
#include <fcntl.h>

int main(void)
{
    fallocate(0, 0, 0, 0);
    return 0;
}
EOF
if compile_prog "$ARCH_CFLAGS" "" ; then
  fallocate=yes
fi

# check for dup3
dup3=no
cat > $TMPC << EOF
#include <unistd.h>

int main(void)
{
    dup3(0, 0, 0);
    return 0;
}
EOF
if compile_prog "" "" ; then
  dup3=yes
fi

# Check if tools are available to build documentation.
if test "$docs" != "no" ; then
  if has makeinfo && has pod2man; then
    docs=yes
  else
    if test "$docs" = "yes" ; then
      feature_not_found "docs"
    fi
    docs=no
  fi
fi

# Search for bswap_32 function
byteswap_h=no
cat > $TMPC << EOF
#include <byteswap.h>
int main(void) { return bswap_32(0); }
EOF
if compile_prog "" "" ; then
  byteswap_h=yes
fi

# Search for bswap_32 function
bswap_h=no
cat > $TMPC << EOF
#include <sys/endian.h>
#include <sys/types.h>
#include <machine/bswap.h>
int main(void) { return bswap32(0); }
EOF
if compile_prog "" "" ; then
  bswap_h=yes
fi

##########################################
# Do we need librt
cat > $TMPC <<EOF
#include <signal.h>
#include <time.h>
int main(void) { clockid_t id; return clock_gettime(id, NULL); }
EOF

if compile_prog "" "" ; then
  :
elif compile_prog "" "-lrt" ; then
  LIBS="-lrt $LIBS"
fi

if test "$darwin" != "yes" -a "$mingw32" != "yes" -a "$solaris" != yes -a \
        "$aix" != "yes" -a "$haiku" != "yes" ; then
    libs_softmmu="-lutil $libs_softmmu"
fi

##########################################
# check if the compiler defines offsetof

need_offsetof=yes
cat > $TMPC << EOF
#include <stddef.h>
int main(void) { struct s { int f; }; return offsetof(struct s, f); }
EOF
if compile_prog "" "" ; then
    need_offsetof=no
fi

##########################################
# check if the compiler understands attribute warn_unused_result
#
# This could be smarter, but gcc -Werror does not error out even when warning
# about attribute warn_unused_result

gcc_attribute_warn_unused_result=no
cat > $TMPC << EOF
#if defined(__GNUC__) && (__GNUC__ < 4) && defined(__GNUC_MINOR__) && (__GNUC__ < 4)
#error gcc 3.3 or older
#endif
int main(void) { return 0;}
EOF
if compile_prog "" ""; then
    gcc_attribute_warn_unused_result=yes
fi

# spice probe
if test "$spice" != "no" ; then
  cat > $TMPC << EOF
#include <spice.h>
int main(void) { spice_server_new(); return 0; }
EOF
  spice_cflags=$($pkgconfig --cflags spice-protocol spice-server 2>/dev/null)
  spice_libs=$($pkgconfig --libs spice-protocol spice-server 2>/dev/null)
  if $pkgconfig --atleast-version=0.5.3 spice-server &&\
     compile_prog "$spice_cflags" "$spice_libs" ; then
    spice="yes"
    libs_softmmu="$libs_softmmu $spice_libs"
    QEMU_CFLAGS="$QEMU_CFLAGS $spice_cflags"
  else
    if test "$spice" = "yes" ; then
      feature_not_found "spice"
    fi
    spice="no"
  fi
fi

##########################################

##########################################
# check if we have fdatasync

fdatasync=no
cat > $TMPC << EOF
#include <unistd.h>
int main(void) { return fdatasync(0); }
EOF
if compile_prog "" "" ; then
    fdatasync=yes
fi

##########################################
# check if we have madvise

madvise=no
cat > $TMPC << EOF
#include <sys/types.h>
#include <sys/mman.h>
int main(void) { return madvise(NULL, 0, MADV_DONTNEED); }
EOF
if compile_prog "" "" ; then
    madvise=yes
fi

##########################################
# check if we have posix_madvise

posix_madvise=no
cat > $TMPC << EOF
#include <sys/mman.h>
int main(void) { return posix_madvise(NULL, 0, POSIX_MADV_DONTNEED); }
EOF
if compile_prog "" "" ; then
    posix_madvise=yes
fi

##########################################
# check if trace backend exists

sh "$source_path/tracetool" "--$trace_backend" --check-backend > /dev/null 2> /dev/null
if test "$?" -ne 0 ; then
  echo
  echo "Error: invalid trace backend"
  echo "Please choose a supported trace backend."
  echo
  exit 1
fi

##########################################
# For 'ust' backend, test if ust headers are present
if test "$trace_backend" = "ust"; then
  cat > $TMPC << EOF
#include <ust/tracepoint.h>
#include <ust/marker.h>
int main(void) { return 0; }
EOF
  if compile_prog "" "" ; then
    LIBS="-lust $LIBS"
  else
    echo
    echo "Error: Trace backend 'ust' missing libust header files"
    echo
    exit 1
  fi
fi
##########################################
# End of CC checks
# After here, no more $cc or $ld runs

if test "$debug" = "no" ; then
  CFLAGS="-O2 $CFLAGS"
fi

# Consult white-list to determine whether to enable werror
# by default.  Only enable by default for git builds
z_version=`cut -f3 -d. $source_path/VERSION`

if test -z "$werror" ; then
    if test "$z_version" = "50" -a \
        "$linux" = "yes" ; then
        werror="yes"
    else
        werror="no"
    fi
fi

# Disable zero malloc errors for official releases unless explicitly told to
# enable/disable
if test -z "$zero_malloc" ; then
    if test "$z_version" = "50" ; then
	zero_malloc="no"
    else
	zero_malloc="yes"
    fi
fi

if test "$werror" = "yes" ; then
    QEMU_CFLAGS="-Werror $QEMU_CFLAGS"
fi

if test "$solaris" = "no" ; then
    if $ld --version 2>/dev/null | grep "GNU ld" >/dev/null 2>/dev/null ; then
        LDFLAGS="-Wl,--warn-common $LDFLAGS"
    fi
fi

# Use ASLR, no-SEH and DEP if available
if test "$mingw32" = "yes" ; then
    for flag in --dynamicbase --no-seh --nxcompat; do
        if $ld --help 2>/dev/null | grep ".$flag" >/dev/null 2>/dev/null ; then
            LDFLAGS="-Wl,$flag $LDFLAGS"
        fi
    done
fi

confdir=$sysconfdir$confsuffix

tools=
if test "$softmmu" = yes ; then
  tools="qemu-img\$(EXESUF) qemu-io\$(EXESUF) $tools"
  if [ "$linux" = "yes" -o "$bsd" = "yes" -o "$solaris" = "yes" ] ; then
      tools="qemu-nbd\$(EXESUF) $tools"
    if [ "$check_utests" = "yes" ]; then
      tools="check-qint check-qstring check-qdict check-qlist $tools"
      tools="check-qfloat check-qjson $tools"
    fi
  fi
fi

# Mac OS X ships with a broken assembler
roms=
if test \( "$cpu" = "i386" -o "$cpu" = "x86_64" \) -a \
        "$targetos" != "Darwin" -a "$targetos" != "SunOS" -a \
        "$softmmu" = yes ; then
  roms="optionrom"
fi


echo "Install prefix    $prefix"
echo "BIOS directory    `eval echo $datadir`"
echo "binary directory  `eval echo $bindir`"
echo "config directory  `eval echo $sysconfdir`"
if test "$mingw32" = "no" ; then
echo "Manual directory  `eval echo $mandir`"
echo "ELF interp prefix $interp_prefix"
fi
echo "Source path       $source_path"
echo "C compiler        $cc"
echo "Host C compiler   $host_cc"
echo "CFLAGS            $CFLAGS"
echo "QEMU_CFLAGS       $QEMU_CFLAGS"
echo "LDFLAGS           $LDFLAGS"
echo "make              $make"
echo "install           $install"
echo "host CPU          $cpu"
echo "host big endian   $bigendian"
echo "target list       $target_list"
echo "tcg debug enabled $debug_tcg"
echo "Mon debug enabled $debug_mon"
echo "gprof enabled     $gprof"
echo "sparse enabled    $sparse"
echo "strip binaries    $strip_opt"
echo "profiler          $profiler"
echo "static build      $static"
echo "-Werror enabled   $werror"
if test "$darwin" = "yes" ; then
    echo "Cocoa support     $cocoa"
fi
echo "SDL support       $sdl"
echo "curses support    $curses"
echo "curl support      $curl"
echo "check support     $check_utests"
echo "mingw32 support   $mingw32"
echo "Audio drivers     $audio_drv_list"
echo "Extra audio cards $audio_card_list"
echo "Block whitelist   $block_drv_whitelist"
echo "Mixer emulation   $mixemu"
echo "VNC TLS support   $vnc_tls"
echo "VNC SASL support  $vnc_sasl"
echo "VNC JPEG support  $vnc_jpeg"
echo "VNC PNG support   $vnc_png"
echo "VNC thread        $vnc_thread"
if test -n "$sparc_cpu"; then
    echo "Target Sparc Arch $sparc_cpu"
fi
echo "xen support       $xen"
echo "brlapi support    $brlapi"
echo "bluez  support    $bluez"
echo "Documentation     $docs"
[ ! -z "$uname_release" ] && \
echo "uname -r          $uname_release"
echo "NPTL support      $nptl"
echo "GUEST_BASE        $guest_base"
echo "PIE user targets  $user_pie"
echo "vde support       $vde"
echo "IO thread         $io_thread"
echo "Linux AIO support $linux_aio"
echo "ATTR/XATTR support $attr"
echo "Install blobs     $blobs"
echo "KVM support       $kvm"
echo "fdt support       $fdt"
echo "preadv support    $preadv"
echo "fdatasync         $fdatasync"
echo "madvise           $madvise"
echo "posix_madvise     $posix_madvise"
echo "uuid support      $uuid"
echo "vhost-net support $vhost_net"
echo "Trace backend     $trace_backend"
echo "Trace output file $trace_file-<pid>"
echo "spice support     $spice"

if test $sdl_too_old = "yes"; then
echo "-> Your SDL version is too old - please upgrade to have SDL support"
fi

config_host_mak="config-host.mak"
config_host_ld="config-host.ld"

echo "# Automatically generated by configure - do not modify" > $config_host_mak
printf "# Configured with:" >> $config_host_mak
printf " '%s'" "$0" "$@" >> $config_host_mak
echo >> $config_host_mak

echo "prefix=$prefix" >> $config_host_mak
echo "bindir=$bindir" >> $config_host_mak
echo "mandir=$mandir" >> $config_host_mak
echo "datadir=$datadir" >> $config_host_mak
echo "sysconfdir=$sysconfdir" >> $config_host_mak
echo "docdir=$docdir" >> $config_host_mak
echo "confdir=$confdir" >> $config_host_mak

case "$cpu" in
  i386|x86_64|alpha|cris|hppa|ia64|m68k|microblaze|mips|mips64|ppc|ppc64|s390|s390x|sparc|sparc64)
    ARCH=$cpu
  ;;
  armv4b|armv4l)
    ARCH=arm
  ;;
esac
echo "ARCH=$ARCH" >> $config_host_mak
if test "$debug_tcg" = "yes" ; then
  echo "CONFIG_DEBUG_TCG=y" >> $config_host_mak
fi
if test "$debug_mon" = "yes" ; then
  echo "CONFIG_DEBUG_MONITOR=y" >> $config_host_mak
fi
if test "$debug" = "yes" ; then
  echo "CONFIG_DEBUG_EXEC=y" >> $config_host_mak
fi
if test "$strip_opt" = "yes" ; then
  echo "STRIP=${strip}" >> $config_host_mak
fi
if test "$bigendian" = "yes" ; then
  echo "HOST_WORDS_BIGENDIAN=y" >> $config_host_mak
fi
echo "HOST_LONG_BITS=$hostlongbits" >> $config_host_mak
if test "$mingw32" = "yes" ; then
  echo "CONFIG_WIN32=y" >> $config_host_mak
  rc_version=`cat $source_path/VERSION`
  version_major=${rc_version%%.*}
  rc_version=${rc_version#*.}
  version_minor=${rc_version%%.*}
  rc_version=${rc_version#*.}
  version_subminor=${rc_version%%.*}
  version_micro=0
  echo "CONFIG_FILEVERSION=$version_major,$version_minor,$version_subminor,$version_micro" >> $config_host_mak
  echo "CONFIG_PRODUCTVERSION=$version_major,$version_minor,$version_subminor,$version_micro" >> $config_host_mak
else
  echo "CONFIG_POSIX=y" >> $config_host_mak
fi

if test "$linux" = "yes" ; then
  echo "CONFIG_LINUX=y" >> $config_host_mak
fi

if test "$darwin" = "yes" ; then
  echo "CONFIG_DARWIN=y" >> $config_host_mak
fi

if test "$aix" = "yes" ; then
  echo "CONFIG_AIX=y" >> $config_host_mak
fi

if test "$solaris" = "yes" ; then
  echo "CONFIG_SOLARIS=y" >> $config_host_mak
  echo "CONFIG_SOLARIS_VERSION=$solarisrev" >> $config_host_mak
  if test "$needs_libsunmath" = "yes" ; then
    echo "CONFIG_NEEDS_LIBSUNMATH=y" >> $config_host_mak
  fi
fi
if test "$haiku" = "yes" ; then
  echo "CONFIG_HAIKU=y" >> $config_host_mak
fi
if test "$static" = "yes" ; then
  echo "CONFIG_STATIC=y" >> $config_host_mak
fi
if test $profiler = "yes" ; then
  echo "CONFIG_PROFILER=y" >> $config_host_mak
fi
if test "$slirp" = "yes" ; then
  echo "CONFIG_SLIRP=y" >> $config_host_mak
  QEMU_CFLAGS="-I\$(SRC_PATH)/slirp $QEMU_CFLAGS"
fi
if test "$vde" = "yes" ; then
  echo "CONFIG_VDE=y" >> $config_host_mak
fi
for card in $audio_card_list; do
    def=CONFIG_`echo $card | tr '[:lower:]' '[:upper:]'`
    echo "$def=y" >> $config_host_mak
done
echo "CONFIG_AUDIO_DRIVERS=$audio_drv_list" >> $config_host_mak
for drv in $audio_drv_list; do
    def=CONFIG_`echo $drv | tr '[:lower:]' '[:upper:]'`
    echo "$def=y" >> $config_host_mak
    if test "$drv" = "fmod"; then
        echo "FMOD_CFLAGS=-I$fmod_inc" >> $config_host_mak
    fi
done
if test "$audio_pt_int" = "yes" ; then
  echo "CONFIG_AUDIO_PT_INT=y" >> $config_host_mak
fi
if test "$audio_win_int" = "yes" ; then
  echo "CONFIG_AUDIO_WIN_INT=y" >> $config_host_mak
fi
echo "CONFIG_BDRV_WHITELIST=$block_drv_whitelist" >> $config_host_mak
if test "$mixemu" = "yes" ; then
  echo "CONFIG_MIXEMU=y" >> $config_host_mak
fi
if test "$vnc_tls" = "yes" ; then
  echo "CONFIG_VNC_TLS=y" >> $config_host_mak
  echo "VNC_TLS_CFLAGS=$vnc_tls_cflags" >> $config_host_mak
fi
if test "$vnc_sasl" = "yes" ; then
  echo "CONFIG_VNC_SASL=y" >> $config_host_mak
  echo "VNC_SASL_CFLAGS=$vnc_sasl_cflags" >> $config_host_mak
fi
if test "$vnc_jpeg" != "no" ; then
  echo "CONFIG_VNC_JPEG=y" >> $config_host_mak
  echo "VNC_JPEG_CFLAGS=$vnc_jpeg_cflags" >> $config_host_mak
fi
if test "$vnc_png" != "no" ; then
  echo "CONFIG_VNC_PNG=y" >> $config_host_mak
  echo "VNC_PNG_CFLAGS=$vnc_png_cflags" >> $config_host_mak
fi
if test "$vnc_thread" != "no" ; then
  echo "CONFIG_VNC_THREAD=y" >> $config_host_mak
  echo "CONFIG_THREAD=y" >> $config_host_mak
fi
if test "$fnmatch" = "yes" ; then
  echo "CONFIG_FNMATCH=y" >> $config_host_mak
fi
if test "$uuid" = "yes" ; then
  echo "CONFIG_UUID=y" >> $config_host_mak
fi
qemu_version=`head $source_path/VERSION`
echo "VERSION=$qemu_version" >>$config_host_mak
echo "PKGVERSION=$pkgversion" >>$config_host_mak
echo "SRC_PATH=$source_path" >> $config_host_mak
echo "TARGET_DIRS=$target_list" >> $config_host_mak
if [ "$docs" = "yes" ] ; then
  echo "BUILD_DOCS=yes" >> $config_host_mak
fi
if test "$sdl" = "yes" ; then
  echo "CONFIG_SDL=y" >> $config_host_mak
  echo "SDL_CFLAGS=$sdl_cflags" >> $config_host_mak
fi
if test "$cocoa" = "yes" ; then
  echo "CONFIG_COCOA=y" >> $config_host_mak
fi
if test "$curses" = "yes" ; then
  echo "CONFIG_CURSES=y" >> $config_host_mak
fi
if test "$atfile" = "yes" ; then
  echo "CONFIG_ATFILE=y" >> $config_host_mak
fi
if test "$utimens" = "yes" ; then
  echo "CONFIG_UTIMENSAT=y" >> $config_host_mak
fi
if test "$pipe2" = "yes" ; then
  echo "CONFIG_PIPE2=y" >> $config_host_mak
fi
if test "$accept4" = "yes" ; then
  echo "CONFIG_ACCEPT4=y" >> $config_host_mak
fi
if test "$splice" = "yes" ; then
  echo "CONFIG_SPLICE=y" >> $config_host_mak
fi
if test "$eventfd" = "yes" ; then
  echo "CONFIG_EVENTFD=y" >> $config_host_mak
fi
if test "$fallocate" = "yes" ; then
  echo "CONFIG_FALLOCATE=y" >> $config_host_mak
fi
if test "$dup3" = "yes" ; then
  echo "CONFIG_DUP3=y" >> $config_host_mak
fi
if test "$inotify" = "yes" ; then
  echo "CONFIG_INOTIFY=y" >> $config_host_mak
fi
if test "$inotify1" = "yes" ; then
  echo "CONFIG_INOTIFY1=y" >> $config_host_mak
fi
if test "$byteswap_h" = "yes" ; then
  echo "CONFIG_BYTESWAP_H=y" >> $config_host_mak
fi
if test "$bswap_h" = "yes" ; then
  echo "CONFIG_MACHINE_BSWAP_H=y" >> $config_host_mak
fi
if test "$curl" = "yes" ; then
  echo "CONFIG_CURL=y" >> $config_host_mak
  echo "CURL_CFLAGS=$curl_cflags" >> $config_host_mak
fi
if test "$brlapi" = "yes" ; then
  echo "CONFIG_BRLAPI=y" >> $config_host_mak
fi
if test "$bluez" = "yes" ; then
  echo "CONFIG_BLUEZ=y" >> $config_host_mak
  echo "BLUEZ_CFLAGS=$bluez_cflags" >> $config_host_mak
fi
if test "$xen" = "yes" ; then
  echo "CONFIG_XEN=y" >> $config_host_mak
fi
if test "$io_thread" = "yes" ; then
  echo "CONFIG_IOTHREAD=y" >> $config_host_mak
  echo "CONFIG_THREAD=y" >> $config_host_mak
fi
if test "$linux_aio" = "yes" ; then
  echo "CONFIG_LINUX_AIO=y" >> $config_host_mak
fi
if test "$attr" = "yes" ; then
  echo "CONFIG_ATTR=y" >> $config_host_mak
fi
if test "$linux" = "yes" ; then
  if test "$attr" = "yes" ; then
    echo "CONFIG_VIRTFS=y" >> $config_host_mak
  fi
fi
if test "$blobs" = "yes" ; then
  echo "INSTALL_BLOBS=yes" >> $config_host_mak
fi
if test "$iovec" = "yes" ; then
  echo "CONFIG_IOVEC=y" >> $config_host_mak
fi
if test "$preadv" = "yes" ; then
  echo "CONFIG_PREADV=y" >> $config_host_mak
fi
if test "$fdt" = "yes" ; then
  echo "CONFIG_FDT=y" >> $config_host_mak
fi
if test "$need_offsetof" = "yes" ; then
  echo "CONFIG_NEED_OFFSETOF=y" >> $config_host_mak
fi
if test "$gcc_attribute_warn_unused_result" = "yes" ; then
  echo "CONFIG_GCC_ATTRIBUTE_WARN_UNUSED_RESULT=y" >> $config_host_mak
fi
if test "$fdatasync" = "yes" ; then
  echo "CONFIG_FDATASYNC=y" >> $config_host_mak
fi
if test "$madvise" = "yes" ; then
  echo "CONFIG_MADVISE=y" >> $config_host_mak
fi
if test "$posix_madvise" = "yes" ; then
  echo "CONFIG_POSIX_MADVISE=y" >> $config_host_mak
fi

if test "$spice" = "yes" ; then
  echo "CONFIG_SPICE=y" >> $config_host_mak
fi

# XXX: suppress that
if [ "$bsd" = "yes" ] ; then
  echo "CONFIG_BSD=y" >> $config_host_mak
fi

echo "CONFIG_UNAME_RELEASE=\"$uname_release\"" >> $config_host_mak

if test "$zero_malloc" = "yes" ; then
  echo "CONFIG_ZERO_MALLOC=y" >> $config_host_mak
fi

# USB host support
case "$usb" in
linux)
  echo "HOST_USB=linux" >> $config_host_mak
;;
bsd)
  echo "HOST_USB=bsd" >> $config_host_mak
;;
*)
  echo "HOST_USB=stub" >> $config_host_mak
;;
esac

echo "TRACE_BACKEND=$trace_backend" >> $config_host_mak
if test "$trace_backend" = "simple"; then
  echo "CONFIG_SIMPLE_TRACE=y" >> $config_host_mak
fi
# Set the appropriate trace file.
if test "$trace_backend" = "simple"; then
  trace_file="\"$trace_file-%u\""
fi
echo "CONFIG_TRACE_FILE=$trace_file" >> $config_host_mak

echo "TOOLS=$tools" >> $config_host_mak
echo "ROMS=$roms" >> $config_host_mak
echo "MAKE=$make" >> $config_host_mak
echo "INSTALL=$install" >> $config_host_mak
echo "INSTALL_DIR=$install -d -m0755 -p" >> $config_host_mak
echo "INSTALL_DATA=$install -m0644 -p" >> $config_host_mak
echo "INSTALL_PROG=$install -m0755 -p" >> $config_host_mak
echo "CC=$cc" >> $config_host_mak
echo "HOST_CC=$host_cc" >> $config_host_mak
if test "$sparse" = "yes" ; then
  echo "CC      := REAL_CC=\"\$(CC)\" cgcc"       >> $config_host_mak
  echo "HOST_CC := REAL_CC=\"\$(HOST_CC)\" cgcc"  >> $config_host_mak
  echo "QEMU_CFLAGS  += -Wbitwise -Wno-transparent-union -Wno-old-initializer -Wno-non-pointer-null" >> $config_host_mak
fi
echo "AR=$ar" >> $config_host_mak
echo "OBJCOPY=$objcopy" >> $config_host_mak
echo "LD=$ld" >> $config_host_mak
echo "WINDRES=$windres" >> $config_host_mak
echo "CFLAGS=$CFLAGS" >> $config_host_mak
echo "QEMU_CFLAGS=$QEMU_CFLAGS" >> $config_host_mak
echo "HELPER_CFLAGS=$helper_cflags" >> $config_host_mak
echo "LDFLAGS=$LDFLAGS" >> $config_host_mak
echo "ARLIBS_BEGIN=$arlibs_begin" >> $config_host_mak
echo "ARLIBS_END=$arlibs_end" >> $config_host_mak
echo "LIBS+=$LIBS" >> $config_host_mak
echo "LIBS_TOOLS+=$libs_tools" >> $config_host_mak
echo "EXESUF=$EXESUF" >> $config_host_mak

# generate list of library paths for linker script

$ld --verbose -v 2> /dev/null | grep SEARCH_DIR > ${config_host_ld}

if test -f ${config_host_ld}~ ; then
  if cmp -s $config_host_ld ${config_host_ld}~ ; then
    mv ${config_host_ld}~ $config_host_ld
  else
    rm ${config_host_ld}~
  fi
fi

for d in libdis libdis-user; do
    mkdir -p $d
    rm -f $d/Makefile
    ln -s $source_path/Makefile.dis $d/Makefile
    echo > $d/config.mak
done
if test "$static" = "no" -a "$user_pie" = "yes" ; then
  echo "QEMU_CFLAGS+=-fpie" > libdis-user/config.mak
fi

for target in $target_list; do
target_dir="$target"
config_target_mak=$target_dir/config-target.mak
target_arch2=`echo $target | cut -d '-' -f 1`
target_bigendian="no"

case "$target_arch2" in
  armeb|m68k|microblaze|mips|mipsn32|mips64|ppc|ppcemb|ppc64|ppc64abi32|s390x|sh4eb|sparc|sparc64|sparc32plus)
  target_bigendian=yes
  ;;
esac
target_softmmu="no"
target_user_only="no"
target_linux_user="no"
target_darwin_user="no"
target_bsd_user="no"
case "$target" in
  ${target_arch2}-softmmu)
    target_softmmu="yes"
    ;;
  ${target_arch2}-linux-user)
    if test "$linux" != "yes" ; then
      echo "ERROR: Target '$target' is only available on a Linux host"
      exit 1
    fi
    target_user_only="yes"
    target_linux_user="yes"
    ;;
  ${target_arch2}-darwin-user)
    if test "$darwin" != "yes" ; then
      echo "ERROR: Target '$target' is only available on a Darwin host"
      exit 1
    fi
    target_user_only="yes"
    target_darwin_user="yes"
    ;;
  ${target_arch2}-bsd-user)
    if test "$bsd" != "yes" ; then
      echo "ERROR: Target '$target' is only available on a BSD host"
      exit 1
    fi
    target_user_only="yes"
    target_bsd_user="yes"
    ;;
  *)
    echo "ERROR: Target '$target' not recognised"
    exit 1
    ;;
esac

mkdir -p $target_dir
mkdir -p $target_dir/fpu
mkdir -p $target_dir/tcg
mkdir -p $target_dir/ide
if test "$target" = "arm-linux-user" -o "$target" = "armeb-linux-user" -o "$target" = "arm-bsd-user" -o "$target" = "armeb-bsd-user" ; then
  mkdir -p $target_dir/nwfpe
fi

#
# don't use ln -sf as not all "ln -sf" over write the file/link
#
rm -f $target_dir/Makefile
ln -s $source_path/Makefile.target $target_dir/Makefile


echo "# Automatically generated by configure - do not modify" > $config_target_mak

bflt="no"
target_nptl="no"
interp_prefix1=`echo "$interp_prefix" | sed "s/%M/$target_arch2/g"`
echo "CONFIG_QEMU_INTERP_PREFIX=\"$interp_prefix1\"" >> $config_target_mak
gdb_xml_files=""

TARGET_ARCH="$target_arch2"
TARGET_BASE_ARCH=""
TARGET_ABI_DIR=""

case "$target_arch2" in
  i386)
    target_phys_bits=32
  ;;
  x86_64)
    TARGET_BASE_ARCH=i386
    target_phys_bits=64
  ;;
  alpha)
    target_phys_bits=64
    target_nptl="yes"
  ;;
  arm|armeb)
    TARGET_ARCH=arm
    bflt="yes"
    target_nptl="yes"
    gdb_xml_files="arm-core.xml arm-vfp.xml arm-vfp3.xml arm-neon.xml"
    target_phys_bits=32
  ;;
  cris)
    target_nptl="yes"
    target_phys_bits=32
  ;;
  m68k)
    bflt="yes"
    gdb_xml_files="cf-core.xml cf-fp.xml"
    target_phys_bits=32
  ;;
  microblaze)
    bflt="yes"
    target_nptl="yes"
    target_phys_bits=32
  ;;
  mips|mipsel)
    TARGET_ARCH=mips
    echo "TARGET_ABI_MIPSO32=y" >> $config_target_mak
    target_nptl="yes"
    target_phys_bits=64
  ;;
  mipsn32|mipsn32el)
    TARGET_ARCH=mipsn32
    TARGET_BASE_ARCH=mips
    echo "TARGET_ABI_MIPSN32=y" >> $config_target_mak
    target_phys_bits=64
  ;;
  mips64|mips64el)
    TARGET_ARCH=mips64
    TARGET_BASE_ARCH=mips
    echo "TARGET_ABI_MIPSN64=y" >> $config_target_mak
    target_phys_bits=64
  ;;
  ppc)
    gdb_xml_files="power-core.xml power-fpu.xml power-altivec.xml power-spe.xml"
    target_phys_bits=32
    target_nptl="yes"
  ;;
  ppcemb)
    TARGET_BASE_ARCH=ppc
    TARGET_ABI_DIR=ppc
    gdb_xml_files="power-core.xml power-fpu.xml power-altivec.xml power-spe.xml"
    target_phys_bits=64
    target_nptl="yes"
  ;;
  ppc64)
    TARGET_BASE_ARCH=ppc
    TARGET_ABI_DIR=ppc
    gdb_xml_files="power64-core.xml power-fpu.xml power-altivec.xml power-spe.xml"
    target_phys_bits=64
  ;;
  ppc64abi32)
    TARGET_ARCH=ppc64
    TARGET_BASE_ARCH=ppc
    TARGET_ABI_DIR=ppc
    echo "TARGET_ABI32=y" >> $config_target_mak
    gdb_xml_files="power64-core.xml power-fpu.xml power-altivec.xml power-spe.xml"
    target_phys_bits=64
  ;;
  sh4|sh4eb)
    TARGET_ARCH=sh4
    bflt="yes"
    target_nptl="yes"
    target_phys_bits=32
  ;;
  sparc)
    target_phys_bits=64
  ;;
  sparc64)
    TARGET_BASE_ARCH=sparc
    target_phys_bits=64
  ;;
  sparc32plus)
    TARGET_ARCH=sparc64
    TARGET_BASE_ARCH=sparc
    TARGET_ABI_DIR=sparc
    echo "TARGET_ABI32=y" >> $config_target_mak
    target_phys_bits=64
  ;;
  s390x)
    target_phys_bits=64
  ;;
  *)
    echo "Unsupported target CPU"
    exit 1
  ;;
esac
echo "TARGET_ARCH=$TARGET_ARCH" >> $config_target_mak
target_arch_name="`echo $TARGET_ARCH | tr '[:lower:]' '[:upper:]'`"
echo "TARGET_$target_arch_name=y" >> $config_target_mak
echo "TARGET_ARCH2=$target_arch2" >> $config_target_mak
# TARGET_BASE_ARCH needs to be defined after TARGET_ARCH
if [ "$TARGET_BASE_ARCH" = "" ]; then
  TARGET_BASE_ARCH=$TARGET_ARCH
fi
echo "TARGET_BASE_ARCH=$TARGET_BASE_ARCH" >> $config_target_mak
if [ "$TARGET_ABI_DIR" = "" ]; then
  TARGET_ABI_DIR=$TARGET_ARCH
fi
echo "TARGET_ABI_DIR=$TARGET_ABI_DIR" >> $config_target_mak
case "$target_arch2" in
  i386|x86_64)
    if test "$xen" = "yes" -a "$target_softmmu" = "yes" ; then
      echo "CONFIG_XEN=y" >> $config_target_mak
    fi
esac
case "$target_arch2" in
  i386|x86_64|ppcemb|ppc|ppc64|s390x)
    # Make sure the target and host cpus are compatible
    if test "$kvm" = "yes" -a "$target_softmmu" = "yes" -a \
      \( "$target_arch2" = "$cpu" -o \
      \( "$target_arch2" = "ppcemb" -a "$cpu" = "ppc" \) -o \
      \( "$target_arch2" = "ppc64"  -a "$cpu" = "ppc" \) -o \
      \( "$target_arch2" = "x86_64" -a "$cpu" = "i386"   \) -o \
      \( "$target_arch2" = "i386"   -a "$cpu" = "x86_64" \) \) ; then
      echo "CONFIG_KVM=y" >> $config_target_mak
      echo "KVM_CFLAGS=$kvm_cflags" >> $config_target_mak
      if test "$kvm_para" = "yes"; then
        echo "CONFIG_KVM_PARA=y" >> $config_target_mak
      fi
      if test $vhost_net = "yes" ; then
        echo "CONFIG_VHOST_NET=y" >> $config_target_mak
      fi
    fi
esac
if test "$target_bigendian" = "yes" ; then
  echo "TARGET_WORDS_BIGENDIAN=y" >> $config_target_mak
fi
if test "$target_softmmu" = "yes" ; then
  echo "TARGET_PHYS_ADDR_BITS=$target_phys_bits" >> $config_target_mak
  echo "CONFIG_SOFTMMU=y" >> $config_target_mak
  echo "LIBS+=$libs_softmmu" >> $config_target_mak
  echo "HWDIR=../libhw$target_phys_bits" >> $config_target_mak
  echo "subdir-$target: subdir-libhw$target_phys_bits" >> $config_host_mak
fi
if test "$target_user_only" = "yes" ; then
  echo "CONFIG_USER_ONLY=y" >> $config_target_mak
fi
if test "$target_linux_user" = "yes" ; then
  echo "CONFIG_LINUX_USER=y" >> $config_target_mak
fi
if test "$target_darwin_user" = "yes" ; then
  echo "CONFIG_DARWIN_USER=y" >> $config_target_mak
fi
list=""
if test ! -z "$gdb_xml_files" ; then
  for x in $gdb_xml_files; do
    list="$list $source_path/gdb-xml/$x"
  done
  echo "TARGET_XML_FILES=$list" >> $config_target_mak
fi

case "$target_arch2" in
  alpha|arm|armeb|m68k|microblaze|mips|mipsel|mipsn32|mipsn32el|mips64|mips64el|ppc|ppc64|ppc64abi32|ppcemb|s390x|sparc|sparc64|sparc32plus)
    echo "CONFIG_SOFTFLOAT=y" >> $config_target_mak
    ;;
  *)
    echo "CONFIG_NOSOFTFLOAT=y" >> $config_target_mak
    ;;
esac

if test "$target_user_only" = "yes" -a "$bflt" = "yes"; then
  echo "TARGET_HAS_BFLT=y" >> $config_target_mak
fi
if test "$target_user_only" = "yes" \
        -a "$nptl" = "yes" -a "$target_nptl" = "yes"; then
  echo "CONFIG_USE_NPTL=y" >> $config_target_mak
fi
if test "$target_user_only" = "yes" -a "$guest_base" = "yes"; then
  echo "CONFIG_USE_GUEST_BASE=y" >> $config_target_mak
fi
if test "$target_bsd_user" = "yes" ; then
  echo "CONFIG_BSD_USER=y" >> $config_target_mak
fi

# generate QEMU_CFLAGS/LDFLAGS for targets

cflags=""
ldflags=""

if test "$ARCH" = "sparc64" ; then
  cflags="-I\$(SRC_PATH)/tcg/sparc $cflags"
elif test "$ARCH" = "s390x" ; then
  cflags="-I\$(SRC_PATH)/tcg/s390 $cflags"
elif test "$ARCH" = "x86_64" ; then
  cflags="-I\$(SRC_PATH)/tcg/i386 $cflags"
else
  cflags="-I\$(SRC_PATH)/tcg/\$(ARCH) $cflags"
fi
cflags="-I\$(SRC_PATH)/tcg $cflags"
cflags="-I\$(SRC_PATH)/fpu $cflags"

if test "$target_user_only" = "yes" ; then
    libdis_config_mak=libdis-user/config.mak
else
    libdis_config_mak=libdis/config.mak
fi

for i in $ARCH $TARGET_BASE_ARCH ; do
  case "$i" in
  alpha)
    echo "CONFIG_ALPHA_DIS=y"  >> $config_target_mak
    echo "CONFIG_ALPHA_DIS=y"  >> $libdis_config_mak
  ;;
  arm)
    echo "CONFIG_ARM_DIS=y"  >> $config_target_mak
    echo "CONFIG_ARM_DIS=y"  >> $libdis_config_mak
  ;;
  cris)
    echo "CONFIG_CRIS_DIS=y"  >> $config_target_mak
    echo "CONFIG_CRIS_DIS=y"  >> $libdis_config_mak
  ;;
  hppa)
    echo "CONFIG_HPPA_DIS=y"  >> $config_target_mak
    echo "CONFIG_HPPA_DIS=y"  >> $libdis_config_mak
  ;;
  i386|x86_64)
    echo "CONFIG_I386_DIS=y"  >> $config_target_mak
    echo "CONFIG_I386_DIS=y"  >> $libdis_config_mak
  ;;
  ia64*)
    echo "CONFIG_IA64_DIS=y"  >> $config_target_mak
    echo "CONFIG_IA64_DIS=y"  >> $libdis_config_mak
  ;;
  m68k)
    echo "CONFIG_M68K_DIS=y"  >> $config_target_mak
    echo "CONFIG_M68K_DIS=y"  >> $libdis_config_mak
  ;;
  microblaze)
    echo "CONFIG_MICROBLAZE_DIS=y"  >> $config_target_mak
    echo "CONFIG_MICROBLAZE_DIS=y"  >> $libdis_config_mak
  ;;
  mips*)
    echo "CONFIG_MIPS_DIS=y"  >> $config_target_mak
    echo "CONFIG_MIPS_DIS=y"  >> $libdis_config_mak
  ;;
  ppc*)
    echo "CONFIG_PPC_DIS=y"  >> $config_target_mak
    echo "CONFIG_PPC_DIS=y"  >> $libdis_config_mak
  ;;
  s390*)
    echo "CONFIG_S390_DIS=y"  >> $config_target_mak
    echo "CONFIG_S390_DIS=y"  >> $libdis_config_mak
  ;;
  sh4)
    echo "CONFIG_SH4_DIS=y"  >> $config_target_mak
    echo "CONFIG_SH4_DIS=y"  >> $libdis_config_mak
  ;;
  sparc*)
    echo "CONFIG_SPARC_DIS=y"  >> $config_target_mak
    echo "CONFIG_SPARC_DIS=y"  >> $libdis_config_mak
  ;;
  esac
done

case "$ARCH" in
alpha)
  # Ensure there's only a single GP
  cflags="-msmall-data $cflags"
;;
esac

if test "$target_softmmu" = "yes" ; then
  case "$TARGET_BASE_ARCH" in
  arm)
    cflags="-DHAS_AUDIO $cflags"
  ;;
  i386|mips|ppc)
    cflags="-DHAS_AUDIO -DHAS_AUDIO_CHOICE $cflags"
  ;;
  esac
fi

if test "$target_user_only" = "yes" -a "$static" = "no" -a \
	"$user_pie" = "yes" ; then
  cflags="-fpie $cflags"
  ldflags="-pie $ldflags"
fi

if test "$target_softmmu" = "yes" -a \( \
        "$TARGET_ARCH" = "microblaze" -o \
        "$TARGET_ARCH" = "cris" \) ; then
  echo "CONFIG_NEED_MMU=y" >> $config_target_mak
fi

if test "$gprof" = "yes" ; then
  echo "TARGET_GPROF=yes" >> $config_target_mak
  if test "$target_linux_user" = "yes" ; then
    cflags="-p $cflags"
    ldflags="-p $ldflags"
  fi
  if test "$target_softmmu" = "yes" ; then
    ldflags="-p $ldflags"
    echo "GPROF_CFLAGS=-p" >> $config_target_mak
  fi
fi

linker_script="-Wl,-T../config-host.ld -Wl,-T,\$(SRC_PATH)/\$(ARCH).ld"
if test "$target_linux_user" = "yes" -o "$target_bsd_user" = "yes" ; then
  case "$ARCH" in
  sparc)
    # -static is used to avoid g1/g3 usage by the dynamic linker
    ldflags="$linker_script -static $ldflags"
    ;;
  alpha | s390x)
    # The default placement of the application is fine.
    ;;
  *)
    ldflags="$linker_script $ldflags"
    ;;
  esac
fi

echo "LDFLAGS+=$ldflags" >> $config_target_mak
echo "QEMU_CFLAGS+=$cflags" >> $config_target_mak

done # for target in $targets

# build tree in object directory if source path is different from current one
if test "$source_path_used" = "yes" ; then
    DIRS="tests tests/cris slirp audio block net pc-bios/optionrom"
    DIRS="$DIRS roms/seabios roms/vgabios"
    DIRS="$DIRS fsdev ui"
    FILES="Makefile tests/Makefile"
    FILES="$FILES tests/cris/Makefile tests/cris/.gdbinit"
    FILES="$FILES tests/test-mmap.c"
    FILES="$FILES pc-bios/optionrom/Makefile pc-bios/keymaps pc-bios/video.x"
    FILES="$FILES roms/seabios/Makefile roms/vgabios/Makefile"
    for bios_file in $source_path/pc-bios/*.bin $source_path/pc-bios/*.dtb $source_path/pc-bios/openbios-*; do
        FILES="$FILES pc-bios/`basename $bios_file`"
    done
    for dir in $DIRS ; do
            mkdir -p $dir
    done
    # remove the link and recreate it, as not all "ln -sf" overwrite the link
    for f in $FILES ; do
        rm -f $f
        ln -s $source_path/$f $f
    done
fi

# temporary config to build submodules
for rom in seabios vgabios ; do
    config_mak=roms/$rom/config.mak
    echo "# Automatically generated by configure - do not modify" > $config_mak
    echo "SRC_PATH=$source_path/roms/$rom" >> $config_mak
    echo "CC=$cc" >> $config_mak
    echo "BCC=bcc" >> $config_mak
    echo "CPP=${cross_prefix}cpp" >> $config_mak
    echo "OBJCOPY=objcopy" >> $config_mak
    echo "IASL=iasl" >> $config_mak
    echo "HOST_CC=$host_cc" >> $config_mak
    echo "LD=$ld" >> $config_mak
done

for hwlib in 32 64; do
  d=libhw$hwlib
  mkdir -p $d
  mkdir -p $d/ide
  rm -f $d/Makefile
  ln -s $source_path/Makefile.hw $d/Makefile
  echo "QEMU_CFLAGS+=-DTARGET_PHYS_ADDR_BITS=$hwlib" > $d/config.mak
done

d=libuser
mkdir -p $d
rm -f $d/Makefile
ln -s $source_path/Makefile.user $d/Makefile
if test "$static" = "no" -a "$user_pie" = "yes" ; then
  echo "QEMU_CFLAGS+=-fpie" > $d/config.mak
fi

if test "$docs" = "yes" ; then
  mkdir -p QMP
fi<|MERGE_RESOLUTION|>--- conflicted
+++ resolved
@@ -15,14 +15,10 @@
 TMPO="${TMPDIR1}/qemu-conf-${RANDOM}-$$-${RANDOM}.o"
 TMPE="${TMPDIR1}/qemu-conf-${RANDOM}-$$-${RANDOM}.exe"
 
-<<<<<<< HEAD
 # NB: do not call "exit" in the trap handler; this is buggy with some shells;
 # see <1285349658-3122-1-git-send-email-loic.minier@linaro.org>
 trap "rm -f $TMPC $TMPO $TMPE" EXIT INT QUIT TERM
-=======
-trap "rm -f $TMPC $TMPO $TMPE ; exit" EXIT INT QUIT TERM
 rm -f config.log
->>>>>>> 869564a9
 
 compile_object() {
   echo $cc $QEMU_CFLAGS -c -o $TMPO $TMPC >> config.log
